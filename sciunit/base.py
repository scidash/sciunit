--- conflicted
+++ resolved
@@ -11,7 +11,6 @@
 import inspect
 import json
 import logging
-import numpy as np
 from pathlib import Path
 from typing import Any, List
 
@@ -294,7 +293,6 @@
         Returns:
             dict: The state of this instance.
         """
-        state = self.__dict__
         state = dict(inspect.getmembers(self))
         
         state_hide = list(self.get_list_attr_with_bases("state_hide"))
@@ -356,27 +354,12 @@
     #    return self._state()
 
     def json(
-<<<<<<< HEAD
         self, add_props: bool = None, string: bool = None, unpicklable: bool = None, make_refs: bool = None) -> str:
-=======
-        self, add_props: bool = False, string: bool = True, unpicklable=False, simplify: bool = True
-    ) -> str:
->>>>>>> 0391ac1c
         """Generate a Json format encoded sciunit instance.
 
         Args:
             add_props (bool, optional): Whether to add additional properties of the object to the serialization. Defaults to False.
             string (bool, optional): The json content will be `str` type if True, `dict` type otherwise. Defaults to True.
-<<<<<<< HEAD
-=======
-            unpicklable (bool, optional): Whether to make certain components unpicklable or not. Default to False.
-            indent (None, optional): If indent is a non-negative integer or string, then JSON array elements and object members
-                                    will be pretty-printed with that indent level. An indent level of 0, negative, or "" will only
-                                    insert newlines. None (the default) selects the most compact representation. Using a positive integer
-                                    indent indents that many spaces per level. If indent is a string (such as "\t"), that string is
-                                    used to indent each level (source: https://docs.python.org/3/library/json.html#json.dump).
-                                    Defaults to None.
->>>>>>> 0391ac1c
 
         Returns:
             str: The Json format encoded sciunit instance.
@@ -396,46 +379,6 @@
         if not string:
             result = json.loads(result)
         
-<<<<<<< HEAD
-=======
-        str_result = jsonpickle.encode(self, make_refs=False, unpicklable=unpicklable)
-        result = json.loads(str_result)
-
-        def do_simplify(d):
-            """Set all 'py/' key:value pairs to their value"""
-
-            if isinstance(d, dict):
-                for key in d:
-                    if 'py/' in key:
-                        d = d[key]
-                        break        
-            if isinstance(d, dict):
-                for k, v in d.items():
-                    d[k] = do_simplify(v)
-            elif isinstance(d, list):
-                for i, x in enumerate(d):
-                    d[i] = do_simplify(x)
-            return d
-
-        def add_hash(d):
-            """Set all dicts with an '_id' key to have a hash as well"""
-            if isinstance(d, dict):
-                if "_id" in d:
-                    d["hash"] = self.hash(serialization=json.dumps(d))
-                for k, v in d.items():
-                    d[k] = add_hash(v)
-            elif isinstance(d, list):
-                for i, x in enumerate(d):
-                    d[i] = add_hash(x)
-            return d
-
-        if simplify:
-            result = do_simplify(result)
-        result = add_hash(result)
-
-        if string:
-            result = json.dumps(result)
->>>>>>> 0391ac1c
         return result
 
     def diff(self, other, add_props=False):
@@ -454,10 +397,6 @@
             serialization = json.dumps(self.json())
         return hashlib.sha224(serialization.encode("latin1")).hexdigest()
 
-    #@property
-    #def _id(self) -> Any:
-    #    return id(self)
-
     @property
     def _class(self) -> dict:
         url = "" if self.url is None else self.url
@@ -465,10 +404,6 @@
         import_path = "{}.{}".format(self.__class__.__module__, self.__class__.__name__)
 
         return {"name": self.__class__.__name__, "import_path": import_path, "url": url}
-
-    #@property
-    #def id(self) -> str:
-    #    return str(self.json)
 
     @property
     def url(self) -> str:
@@ -561,8 +496,7 @@
         if self.add_props:
             state.update(obj.properties())
         result = self.context.flatten(state)
-        #result = jsonpickle.encode(state, make_refs=self.make_refs,
-                                   #unpicklable=self.unpicklable)
+        
         if self.unpicklable:
             data['py/object'] = obj.__class__.__name__
             data['py/state'] = result
