--- conflicted
+++ resolved
@@ -19,24 +19,13 @@
 PLATFORM = sys.platform
 
 if PYTHON_MAJOR_VERSION < 3:  # Python 2
-<<<<<<< HEAD
     raise Exception('Only Python 3 is supported')
-=======
-    from StringIO import StringIO
-    try:
-        import Tkinter as tkinter
-    except ImportError:
-        tkinter = None
-    FileNotFoundError = OSError
-    json.JSONDecodeError = ValueError
->>>>>>> 892ddbbb
-else:
-    from io import StringIO
-    try:
-        import tkinter
-    except ImportError:
-        tkinter = None
-    FileNotFoundError = FileNotFoundError
+
+from io import StringIO
+try:
+    import tkinter
+except ImportError:
+    tkinter = None
 
 KERNEL = ('ipykernel' in sys.modules)
 LOGGING = True
