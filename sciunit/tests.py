"""SciUnit tests live in this module."""

import inspect
import traceback

from sciunit.base import SciUnit
from .capabilities import ProducesNumber
from .models import Model
from .scores import Score, BooleanScore, NoneScore, ErrorScore, TBDScore,\
                    NAScore
from .validators import ObservationValidator, ParametersValidator
from .errors import Error, CapabilityError, ObservationError,\
                    InvalidScoreError, ParametersError
from .utils import dict_combine, config_get
from typing import Any, Dict, List, Optional, Tuple, Type, Union


class Test(SciUnit):
    """Abstract base class for tests."""

    def __init__(self, observation: Union[List[int], Tuple[int, int]], name: Optional[str]=None, **params):
        """
        Args:
            observation (dict): A dictionary of observed values to parameterize
                                the test.
            name (str, optional): Name of the test instance.
        """
        self.name = name if name else self.__class__.__name__
        assert isinstance(self.name, str), "Test name must be a string"

        if self.description is None:
            self.description = self.__class__.__doc__

        # Use a combination of default_params and params, choosing the latter
        # if there is a conflict.
        self.params = dict_combine(self.default_params, params)
        self.verbose = self.params.pop('verbose', 1)
        self.validate_params(self.params)
        # Compute possible new params from existing params
        self.compute_params()

        self.observation = observation
        if config_get('PREVALIDATE', True):
            self.validate_observation(self.observation)

        if self.score_type is None or not issubclass(self.score_type, Score):
            raise Error(("The score type '%s' specified for Test '%s' "
                         "is not valid.") % (self.score_type, self.name))

        super(Test, self).__init__()

    name = None
    """The name of the test. Defaults to the test class name."""

    description = None
    """A description of the test. Defaults to the docstring for the class."""

    observation = None
    """The empirical observation that the test is using."""

    default_params = {}
    """A dictionary containing the parameters to the test."""

    score_type = BooleanScore
    """A score type for this test's `judge` method to return."""

    converter = None
    """A conversion to be done on the score after it is computed."""

    observation_schema = None
    """A schema that the observation must adhere to (validated by cerberus).
    Can also be a list of schemas, one of which the observation must match.
    If it is a list, each schema in the list can optionally be named by putting
    (name, schema) tuples in that list."""

    params_schema = None
    """A schema that the params must adhere to (validated by cerberus).
    Can also be a list of schemas, one of which the params must match."""

    def compute_params(self) -> None:
        """Compute new params from existing `self.params`.
        Inserts those new params into `self.params`. Use this when some params
        depend upon the values of others.
        Example: `self.params['c'] = self.params['a'] + self.params['b']`

        """
        pass

    def validate_observation(self, observation: dict) -> dict:
        """Validate the observation provided to the constructor.

        Args:
            observation (dict): The observation to be validated.

        Raises:
            ObservationError: Raises an ObservationError if invalid.

        Returns:
            dict: The observation that was validated.
        """
        if not observation:
            raise ObservationError("Observation is missing.")
        if not isinstance(observation, dict):
            raise ObservationError("Observation is not a dictionary.")
        if "mean" in observation and observation["mean"] is None:
            raise ObservationError("Observation mean cannot be 'None'.")
        if self.observation_schema:
            if isinstance(self.observation_schema, list):
                schemas = [x[1] if isinstance(x, tuple) else x
                           for x in self.observation_schema]
                schema = {'oneof_schema': schemas,
                          'type': 'dict'}
            else:
                schema = {'schema': self.observation_schema,
                          'type': 'dict'}
            schema = {'observation': schema}
            if config_get('PREVALIDATE', True):
                self.validate_observation(self.observation)
                v = ObservationValidator(schema, test=self)
                if not v.validate({'observation': observation}):
                    raise ObservationError(v.errors)
        return observation

    @classmethod
    def observation_schema_names(cls) -> List[str]:
        """Return a list of names of observation schema, if they are set.

        Returns:
            List[str]: The list of names of observation schema.
        """
        names = []
        if cls.observation_schema:
            if isinstance(cls.observation_schema, list):
                names = [x[0] if isinstance(x, tuple) else 'Schema %d' % (i+1)
                         for i, x in enumerate(cls.observation_schema)]
        return names

    def validate_params(self, params: dict) -> dict:
        """Validate the params provided to the constructor.

        Args:
            params (dict): the params provided to the constructor.

        Raises:
            ParametersError: Raises an ParametersError if invalid.

        Returns:
            dict: `params` that is validated.
        """
        if params is None:
            raise ParametersError("Parameters cannot be `None`.")
        if not isinstance(params, dict):
            raise ParametersError("Parameters are not a dictionary.")
        if self.params_schema:
            if isinstance(self.params_schema, list):
                schema = {'oneof_schema': self.params_schema,
                          'type': 'dict'}
            else:
                schema = {'schema': self.params_schema,
                          'type': 'dict'}
            schema = {'params': schema}
            v = ParametersValidator(schema, test=self)
            if not v.validate({'params': params}):
                raise ParametersError(v.errors)
        return params

    required_capabilities = ()
    """A sequence of capabilities that a model must have in order for the
    test to be run. Defaults to empty."""

    def check_capabilities(self, model: Model, skip_incapable: bool=False,
                           require_extra: bool=False) -> bool:
        """Check that test's required capabilities are implemented by `model`.

        Args:
            model (Model): A sciunit model instance
            skip_incapable (bool, optional): Skip the incapable tests. Defaults to False.
            require_extra (bool, optional): Check to see whether the model implements certain other methods.. Defaults to False.

        Raises:
            Error: Raises an Error if model is not a Model.
                   Raises a CapabilityError if model does not have a capability.

        Returns:
            bool: true if the test's required capabilities are implemented.
        """
        if not isinstance(model, Model):
            raise Error("Model %s is not a sciunit.Model." % str(model))
        print(self.required_capabilities)
        capable = all([self.check_capability(model, c, skip_incapable,
                                             require_extra)
                       for c in self.required_capabilities])
        return capable

    def check_capability(self, model: Model, c: "Capability", skip_incapable: bool=False,
                         require_extra: bool=False) -> bool:
        """Check if `model` has capability `c`.

        Optionally (default:True) raise a `CapabilityError` if it does not.


        Args:
            model (Model): The sciunit model instance to be checked.
            c (Capability): A sciunit Capability instance.
            skip_incapable (bool, optional): If true, then skip the raising of the error. Defaults to False.
            require_extra (bool, optional): Check to see whether the model implements certain other methods.. Defaults to False.

        Raises:
            CapabilityError: raise a `CapabilityError` if it does not has the capability.

        Returns:
            bool: True if `model` has the capability.
        """
        capable = c.check(model, require_extra=require_extra)
        if not capable and not skip_incapable:
            raise CapabilityError(model, c)
        return capable

    def condition_model(self, model: Model):
        """Update the model in any way needed before generating the prediction.

        This could include updating parameters such as simulation durations
        that do not define the model but do define experiments performed on
        the model.
        No default implementation.


        Args:
            model (Model): A sciunit model instance.
        """
        pass

    def generate_prediction(self, model: Model) -> None:
        """Generate a prediction from a model using the required capabilities.

        No default implementation.

        Args:
            model (Model): A sciunit model instance.

        Raises:
            NotImplementedError: Exception raised if this method is not implemented (overrided in the subclass).
        """
        raise NotImplementedError(("Test %s does not implement "
                                   "generate_prediction.") % str())

    def check_prediction(self, prediction: float) -> None:
        """Check the prediction for acceptable values.

        No default implementation.

        Args:
            prediction (float): The predicted value.
        """
        pass

    def compute_score(self, observation: dict, prediction: dict) -> Score:
        """Generates a score given the observations provided in the constructor
        and the prediction generated by generate_prediction.

        Must generate a score of score_type.
        No default implementation.

        Args:
            observation (dict): The observation from the real world.
            prediction (dict): The prediction generated by a model.

        Raises:
            NotImplementedError: Exception raised if this method is not implemented (overrided in the subclass).

        Returns:
            Score: The generated score.
        """
        if not hasattr(self, 'score_type') or \
           not hasattr(self.score_type, 'compute'):
            raise NotImplementedError(("Test %s either implements no "
                                       "compute_score method or provides no "
                                       "score_type with a compute method.")
                                      % self.name)
        # After some processing of the observation and the prediction.
        score = self.score_type.compute(observation, prediction)
        return score

    def ace(self) -> Score:
        """Generate the best possible score of the associated score type.

        Returns:
            Score: The best possible score of the associated score type.
        """
        score = self.score_type(self.score_type._best)
        return score

    def _bind_score(self, score: Score, model: Model, observation: Union[list, dict],
                    prediction: Union[list, dict]) -> None:
        """Bind some useful attributes to the score.

        Args:
            score (Score): The sciunit score.
            model (Model): A sciunit model instance.
            observation (Union[list, dict]): The observation data.
            prediction (Union[list, dict]): The prediction data.
        """
        score.model = model
        score.test = self
        score.prediction = prediction
        score.observation = observation
        # Don't let scores share related_data.
        score.related_data = score.related_data.copy()
        self.bind_score(score, model, observation, prediction)

    def bind_score(self, score: Score, model: Model, observation: Union[list, dict],
                    prediction: Union[list, dict]) -> None:
        """For the user to bind additional features to the score.

        Args:
            score (Score): The sciunit score.
            model (Model): A sciunit model instance.
            observation (Union[list, dict]): The observation data.
            prediction (Union[list, dict]): The prediction data.
        """
        pass

    def check_score_type(self, score: Score) -> None:
        """Check that the score is the correct type for this test.

        Args:
            score (Score): A sciunit score instance.

        Raises:
            InvalidScoreError: Raise an exception if `score` is not a sciunit Score.
        """
        if not isinstance(score, (self.score_type, NoneScore, ErrorScore)):
            msg = (("Score for test '%s' is not of correct type. "
                    "The test requires type %s but %s was provided.")
                   % (self.name, self.score_type.__name__,
                      score.__class__.__name__))
            raise InvalidScoreError(msg)

    def _judge(self, model: Model, skip_incapable: bool=True, prediction: dict=None) -> Score:
        """Generate a score for the model (internal API use only).

        Args:
            model (Model): A sciunit model instance.
            skip_incapable (bool, optional): Skip the incapable tests. Defaults to True.

        Returns:
            Score: The generated score.
        """
        if prediction is None:
            # 1.

            self.check_capabilities(model, skip_incapable=skip_incapable)
            # 2.
            validated = self.validate_observation(self.observation)
            if validated is not None:
                self.observation = validated

            # 3.

            prediction = self.generate_prediction(model)
            self.check_prediction(prediction)
            self.last_model = model


        # 4.
        score = self.compute_score(self.observation, prediction)
        if self.converter:
            score = self.converter.convert(score)

        # 5.
        self.check_score_type(score)

        # 6.
        if prediction is None:

            self._bind_score(score, model, self.observation, prediction)
        return score
<<<<<<< HEAD
=======
    """
    def _presupplied_feature_judge(self, skip_incapable: bool=True) -> Score:
        Generate a score for the model (internal API use only).

        Args:
            model (Model): A sciunit model instance.
            skip_incapable (bool, optional): [description]. Defaults to True.

        Returns:
            Score: The generated score.

        # 1.

        prediction = self.prediction
        self.check_prediction(prediction)

        # 3. Validate observation and compute score
        #validated = self.validate_observation(self.observation)

        #if validated is not None:
        #    self.observation = validated

        score = self.compute_score(self.observation, prediction)

        if self.converter:
            score = self.converter.convert(score)

        # 4.
        self.check_score_type(score)

        # 5.
        self.score = score
        return score


    def feature_judge(self, skip_incapable: bool=False, stop_on_error: bool=True,
              deep_error: bool=False) -> Score:
        Generate a score for the provided model (public method).

        Operates as follows:
        1. Checks if the model has all the required capabilities. If it does
           not, and skip_incapable=False, then a `CapabilityError` is raised.
        2. Calls generate_prediction to generate a prediction.
        3. Calls score_prediction to generate a score.
        4. Checks that the score is of score_type, raising an
           InvalidScoreError.
        5. Equips the score with metadata:
           a) A reference to the model, in attribute model.
           b) A reference to the test, in attribute test.
           c) A reference to the prediction, in attribute prediction.
           d) A reference to the observation, in attribute observation.
        6. Returns the score.

        If stop_on_error is true (default), exceptions propagate upward. If
        false, an ErrorScore is generated containing the exception.

        If deep_error is true (not default), the traceback will contain the
        actual code execution error, instead of the content of an ErrorScore.

        Args:
            model (Model): A sciunit model instance
            skip_incapable (bool, optional): [description]. Defaults to False.
            stop_on_error (bool, optional): [description]. Defaults to True.
            deep_error (bool, optional): [description]. Defaults to False.

        Raises:
            score.score: [description]

        Returns:
            Score: The generated score for the provided model.



        if deep_error:
            score = self._presupplied_feature_judge(skip_incapable=skip_incapable)
        else:
            try:
                score = self._presupplied_feature_judge(skip_incapable=skip_incapable)
            except CapabilityError as e:
                score = NAScore(str(e))
                score.feature = self.prediction
                score.test = self
            except Exception as e:
                e.stack = traceback.format_exc()
                score = ErrorScore(e)
                score.feature = self.prediction
                score.test = self
        if isinstance(score, ErrorScore) and stop_on_error:
            raise score.score  # An exception.
        return score
    """
>>>>>>> bfcebfbf

    def judge(self, model: Model, skip_incapable: bool=False, stop_on_error: bool=True,
              deep_error: bool=False, prediction: dict=None) -> Score:
        """Generate a score for the provided model (public method).

        Operates as follows:
        1. Checks if the model has all the required capabilities. If it does
           not, and skip_incapable=False, then a `CapabilityError` is raised.
        2. Calls validate_observation to validate the observation.
        3. Calls generate_prediction to generate model prediction.
        4. Compute score.
        5. Checks that the score is of score_type, raising an
           InvalidScoreError.
        6. Equips the score with metadata:
           a) A reference to the model, in attribute model.
           b) A reference to the test, in attribute test.
           c) A reference to the prediction, in attribute prediction.
           d) A reference to the observation, in attribute observation.
        7. Returns the score.

        If stop_on_error is true (default), exceptions propagate upward. If
        false, an ErrorScore is generated containing the exception.

        Args:
            model (Model): A sciunit model instance
            skip_incapable (bool, optional): Skip the incapable tests. Defaults to False.
            stop_on_error (bool, optional): Whether to stop on an error (exceptions propagate upward).
                                            If false, an ErrorScore is generated containing the exception.
                                            Defaults to True.
            deep_error (bool, optional): Whether the traceback will contain the actual code
                                        execution error, instead of the content of an ErrorScore.
                                        Defaults to False.

        Raises:
            score.score: Raise ErrorScore if encountered and `stop_on_error` is true.

        Returns:
            Score: The generated score for the provided model.
        """
        if isinstance(model, (list, tuple, set)):
            # If a collection of models is provided
            from .suites import TestSuite
            suite = TestSuite([self], name=self.name)
            # then test them using a one-test suite.
            return suite.judge(model, skip_incapable=skip_incapable,
                               stop_on_error=stop_on_error,
                               deep_error=deep_error)

        if deep_error:
            score = self._judge(model, skip_incapable=skip_incapable, prediction=prediction)
        else:
            try:
                score = self._judge(model, skip_incapable=skip_incapable, prediction=prediction)
            except CapabilityError as e:
                score = NAScore(str(e))
                score.model = model
                score.test = self
            except Exception as e:
                e.stack = traceback.format_exc()
                score = ErrorScore(e)
                score.model = model
                score.test = self
        if isinstance(score, ErrorScore) and stop_on_error:
            raise score.score  # An exception.
        return score

    def check(self, model: Model, skip_incapable: bool=True, stop_on_error: bool=True,
              require_extra: bool=False) -> Score:
        """Check to see if the test can run this model.

        Like judge, but without actually running the test. Just returns a Score
        indicating whether the model can take the test or not.

        Args:
            model (Model): A sciunit model instance
            skip_incapable (bool, optional): Skip the incapable tests. Defaults to True.
            stop_on_error (bool, optional): Whether to stop on an error.. Defaults to True.
            require_extra (bool, optional): Check to see whether the model implements certain other methods.. Defaults to False.

        Raises:
            e: Raise if there is any exception.

        Returns:
            Score: A TBDScore instance if check is passed, a NAScore instance otherwise.
        """
        try:
            if self.check_capabilities(model, skip_incapable=skip_incapable,
                                       require_extra=require_extra):
                score = TBDScore(None)
            else:
                score = NAScore(None)
        except Exception as e:
            score = ErrorScore(e)
            if stop_on_error:
                raise e
        return score

    def optimize(self, model: Model) -> None:
        """Optimize the parameters of the model to get the best score.

        Args:
            model (Model): A sciunit model instance to be optimized.

        Raises:
            NotImplementedError: Raise the exception if this method is not implemented (not overrided in the subclass).
        """
        raise NotImplementedError(("Optimization not implemented "
                                   "for Test '%s'" % self))

    def describe(self) -> str:
        """Describe the test in words.

        Returns:
            str: The description of the test.
        """
        result = "No description available"
        if self.description:
            result = "%s" % self.description
        else:
            if self.__doc__:
                s = []
                s += [self.__doc__.strip().replace('\n', '').
                      replace('    ', '')]
                if self.converter:
                    s += [self.converter.description]
                result = '\n'.join(s)
        return result

    @property
    def state(self) -> dict:
        """Get the frozen (pickled) model state.

        Returns:
            dict: The frozen (pickled) model state
        """
        return self._state(exclude=['last_model'])

    @classmethod
    def is_test_class(cls, other_cls: Any) -> bool:
        """Return whether `other_cls` is a subclass of this test class.

        Args:
            other_cls (RangeTest): The class to be checked.

        Returns:
            bool: Whether `other_cls` is a subclass of this test class.
        """
        return inspect.isclass(other_cls) and issubclass(other_cls, cls)

    def __str__(self) -> str:
        """Return the string representation of the test's name.

        Returns:
            str: The string representation of the test's name.
        """
        return '%s' % self.name


class TestM2M(Test):
    """Abstract class for handling tests involving multiple models.

    Enables comparison of model to model predictions, and also against
    experimental reference data (optional).

    Note: 'TestM2M' would typically be used when handling mutliple (>2)
    models, with/without experimental reference data. For single model
    tests, you can use the 'Test' class.
    """

    def __init__(self, observation=None, name=None, **params):
        super(TestM2M, self).__init__(observation, name=name, **params)

    def validate_observation(self, observation: dict) -> None:
        """Validate the observation provided to the constructor.

        Note: TestM2M does not compulsorily require an observation
        (i.e. None allowed).

        Args:
            observation (dict): The observation to be validated.
        """
        pass

    def compute_score(self, prediction1: dict, prediction2: dict) -> Score:
        """Generate a score given the observations provided in the constructor
        and/or the prediction(s) generated by generate_prediction.

        Must generate a score of score_type.

        No default implementation.

        Args:
            prediction1 (dict): The prediction generated by the first model.
            prediction2 (dict): The prediction generated by the second model.

        Raises:
            NotImplementedError: Error raised if this method is not implemented.
            Exception: Score computing fails.

        Returns:
            Score: Computed score.
        """
        try:
            # After some processing of the observation and/or the prediction(s)
            f = self.score_type.compute
        except Exception:
            msg = ("Test implemented no `compute_score` method. "
                   "But score_type of %s also has no "
                   "compute method.") % self.score_type
            raise NotImplementedError(msg)
        try:
            score = f(prediction1, prediction2)
        except Exception as e:
            msg = "%s.compute failed: %s" % (self.score_type.__name__, str(e))
            raise Exception(msg)
        return score

    def _bind_score(self, score: Score, prediction1: dict, prediction2: dict, model1: Model, model2: Model):
        """Bind some useful attributes to the score.

        Args:
            score (Score): A sciunit score instance
            prediction1 (dict): The prediction generated by the first model.
            prediction2 (dict): The prediction generated by the second model.
            model1 (Model): The first model.
            model2 (Model): The second model.
        """
        score.model1 = model1
        score.model2 = model2
        score.test = self
        score.prediction1 = prediction1
        score.prediction2 = prediction2
        # Don't let scores share related_data.
        score.related_data = score.related_data.copy()
        self.bind_score(score, prediction1, prediction2, model1, model2)

    def bind_score(self, score: Score, prediction1: dict, prediction2: dict, model1: Model, model2: Model):
        """For the user to bind additional features to the score.

        Args:
            score (Score): A sciunit score instance.
            prediction1 (dict): The prediction generated by the first model.
            prediction2 (dict): The prediction generated by the second model.
            model1 (Model): The first model.
            model2 (Model): The second model.
        """
        pass

    def _judge(self, prediction1, prediction2, model1: Model, model2: Model=None) -> Score:
        """Generate a score to compare the predictions by the models.

        Args:
            prediction1 (dict): The prediction generated by the first model.
            prediction2 (dict): The prediction generated by the second model.
            model1 (Model): The first model.
            model2 (Model): The second model. Defaults to None.

        Raises:
            InvalidScoreError: Score type oncorrect.

        Returns:
            Score: A sciunit score instance.
        """
        # TODO: Not sure if below statement is required
        # self.last_model = model

        # 6.
        score = self.compute_score(prediction1, prediction2)
        if self.converter:
            score = self.converter.convert(score)
        # 7.
        if not isinstance(score, (self.score_type, NoneScore, ErrorScore)):
            raise InvalidScoreError(("Score for test '%s' is not of correct "
                                     "type. The test requires type %s but %s "
                                     "was provided.")
                                    % (self.name, self.score_type.__name__,
                                       score.__class__.__name__))
        # 8.
        self._bind_score(score, prediction1, prediction2, model1, model2)

        return score

    def judge(self, models: List[Model], skip_incapable: bool=False, stop_on_error: bool=True,
              deep_error: bool=False, only_lower_triangle: bool=False) -> "ScoreMatrixM2M":
        """Generate a score matrix for the provided model(s).
        `only_lower_triangle`: Only compute the lower triangle (not include
                               the diagonal) of this square ScoreMatrix and
                               copy the other values across. Leave the diagonal
                               blank.  If False, compute all.

        Operates as follows:
        1. Check if models have been specified as a list/tuple/set.
           If not, raise exception.
        2. Create a list of predictions. If a test observation is provided,
           add it to predictions.
        3. Checks if all models have all the required capabilities. If a model
           does not, then a CapabilityError is raised.
        4. Calls generate_prediction to generate predictions for each model,
           and these are appeneded to the predictions list.
        5. Generate a 2D list as a placeholder for all the scores.
        6. Calls score_prediction to generate scores for each comparison.
        7. Checks that the score is of score_type, raising an
           InvalidScoreError.
        8. Equips the score with metadata:
           a) Reference(s) to the model(s), in attribute model1 (and model2).
           b) A reference to the test, in attribute test.
           c) A reference to the predictions, in attributes prediction1 and
              prediction2.
        9. Returns the score as a Pandas DataFrame.

        If stop_on_error is true (default), exceptions propagate upward. If
        false, an ErrorScore is generated containing the exception.

        If deep_error is true (not default), the traceback will contain the
        actual code execution error, instead of the content of an ErrorScore.

        Args:
            models (List[Model]): A list of sciunit model instances.
            skip_incapable (bool, optional): Skip the incapable tests. Defaults to False.
            stop_on_error (bool, optional): Whether to stop on an error.. Defaults to True.
            deep_error (bool, optional): [description]. Defaults to False.
            only_lower_triangle (bool, optional): [description]. Defaults to False.

        Raises:
            TypeError: The `model` is not a sciunit model.
            Exception: TestM2M's judge method resulted in error.
            CapabilityError: Encounter capability error when checking the capabilities.

        Returns:
            ScoreMatrixM2M: The created ScoreMatrixM2M instance.
        """

        # 1.
        if not isinstance(models, (list, tuple, set)):
            raise TypeError(("Models must be specified as a list, tuple or "
                             "set. For single model tests, use 'Test' class."))
        else:
            models = list(models)

        # 2.
        predictions = []
        # If observation exists, store it as first element in predictions[]
        if self.observation:
            predictions.append(self.observation)

        for model in models:
            if not isinstance(model, Model):
                raise TypeError(("TestM2M's judge method received a non-Model."
                                 "Invalid model name: '%s'" % model))
            else:
                try:
                    # 3.
                    self.check_capabilities(model,
                                            skip_incapable=skip_incapable)
                    # 4.
                    prediction = self.generate_prediction(model)
                    self.check_prediction(prediction)
                    predictions.append(prediction)
                except CapabilityError as e:
                    raise CapabilityError(model, e.capability,
                                          ("TestM2M's judge method resulted in"
                                           " error for '%s'. Error: '%s'" %
                                           (model, str(e))))
                except Exception as e:
                    raise Exception(("TestM2M's judge method resulted in error"
                                     "for '%s'. Error: '%s'" %
                                     (model, str(e))))

        # 5. 2D list for scores; num(rows) = num(cols) = num(predictions)
        scores = [[NoneScore for x in range(len(predictions))]
                  for y in range(len(predictions))]

        for i in range(len(predictions)):
            for j in range(len(predictions)):
                if not self.observation:
                    model1 = models[i]
                    model2 = models[j]
                elif i == 0 and j == 0:
                    model1 = None
                    model2 = None
                elif i == 0:
                    model1 = models[j-1]
                    model2 = None
                elif j == 0:
                    model1 = models[i-1]
                    model2 = None
                else:
                    model1 = models[i-1]
                    model2 = models[j-1]

                if i == j and only_lower_triangle:
                    # Perfect score for self-comparison
                    scores[i][j] = self.ace()
                elif i > j and only_lower_triangle:
                    # Should already be computed earlier in this loop
                    scores[i][j] = scores[j][i]
                else:
                    scores[i][j] = self._judge(predictions[i], predictions[j],
                                               model1, model2)
                if isinstance(scores[i][j], ErrorScore) and stop_on_error:
                    raise scores[i][j].score  # An exception.

        # 9.
        from sciunit.scores.collections_m2m import ScoreMatrixM2M
        sm = ScoreMatrixM2M(self, models, scores=scores)
        return sm

    """
    # TODO: see if this needs to be updated and provided:
    def optimize(self, model):
        raise NotImplementedError(("Optimization not implemented "
                                   "for Test '%s'" % self))
    """


class RangeTest(Test):
    """Test if the model generates a number within a certain range."""

    def __init__(self, observation: Union[Tuple[int, int], List[int]], name: Optional[str]=None) -> None:
        super(RangeTest, self).__init__(observation, name=name)

    required_capabilities = (ProducesNumber,)
    score_type = BooleanScore

    def validate_observation(self, observation: List[int]) -> None:
        """Validate the observation.

        Args:
            observation (List[int]): [description]
        """
        assert type(observation) in (tuple, list, set)
        assert len(observation) == 2
        assert observation[1] > observation[0]

    def generate_prediction(self, model: Model) -> float:
        """Using the model to generate a prediction.

        Args:
            model (Model): A sciunit model instance.

        Returns:
            float: The prediction generated.
        """
        return model.produce_number()

    def compute_score(self, observation: List[int], prediction: float) -> Score:
        """Get the score of the predictions

        Args:
            observation (List[int]): The observation to be used in computing the score.
            prediction (float): The prediction to be used in computing the score.

        Returns:
            Score: Computed score.
        """
        low = observation[0]
        high = observation[1]
        return self.score_type(low < prediction < high)


class ProtocolToFeaturesTest(Test):
    """Assume that generating a prediction consists of:
    1) Setting up a simulation experiment protocol.
    Depending on the backend, this could include editing simulation parameters
    in memory or editing a model file.  It could include any kind of
    experimental protocol, such as a perturbation.
    2) Running a model (using e.g. RunnableModel).
    3) Extract features from the results.

    Developers should not need to manually implement `generate_prediction`, and
    instead should focus on the other three methods here.
    """

    def generate_prediction(self, model: Model) -> dict:
        """Generate a prediction by the sciunit model.

        Args:
            model (Model): A sciunit model instance.

        Returns:
            dict: The prediction generated by the sciunit model.
        """
        run_method = getattr(model, "run", None)
        assert callable(run_method), \
            "Model must have a `run` method to use a ProtocolToFeaturesTest"
        self.setup_protocol(model)
        result = self.get_result(model)
        prediction = self.extract_features(model, result)
        return prediction

    def setup_protocol(self, model: Model) -> NotImplementedError:
        """[summary]

        Args:
            model (Model): A sciunit model instance.

        Returns:
            NotImplementedError: Exception raised if this method is not implemented (not overrided in the subclass).
        """
        return NotImplementedError()

    def get_result(self, model: Model) -> NotImplementedError:
        """Get the result of this test against the model `model`.

        Args:
            model (Model): A sciunit model instance.

        Returns:
            NotImplementedError: Exception raised if this method is not implemented (not overrided in the subclass).
        """
        return NotImplementedError()

    def extract_features(self, model: Model, result) -> NotImplementedError:
        """[summary]

        Args:
            model (Model): A sciunit model instance.
            result ([type]): [description]

        Returns:
            NotImplementedError: Exception raised if this method is not implemented (overrided in the subclass).
        """
        return NotImplementedError()<|MERGE_RESOLUTION|>--- conflicted
+++ resolved
@@ -186,7 +186,6 @@
         """
         if not isinstance(model, Model):
             raise Error("Model %s is not a sciunit.Model." % str(model))
-        print(self.required_capabilities)
         capable = all([self.check_capability(model, c, skip_incapable,
                                              require_extra)
                        for c in self.required_capabilities])
@@ -348,7 +347,6 @@
         """
         if prediction is None:
             # 1.
-
             self.check_capabilities(model, skip_incapable=skip_incapable)
             # 2.
             validated = self.validate_observation(self.observation)
@@ -375,100 +373,6 @@
 
             self._bind_score(score, model, self.observation, prediction)
         return score
-<<<<<<< HEAD
-=======
-    """
-    def _presupplied_feature_judge(self, skip_incapable: bool=True) -> Score:
-        Generate a score for the model (internal API use only).
-
-        Args:
-            model (Model): A sciunit model instance.
-            skip_incapable (bool, optional): [description]. Defaults to True.
-
-        Returns:
-            Score: The generated score.
-
-        # 1.
-
-        prediction = self.prediction
-        self.check_prediction(prediction)
-
-        # 3. Validate observation and compute score
-        #validated = self.validate_observation(self.observation)
-
-        #if validated is not None:
-        #    self.observation = validated
-
-        score = self.compute_score(self.observation, prediction)
-
-        if self.converter:
-            score = self.converter.convert(score)
-
-        # 4.
-        self.check_score_type(score)
-
-        # 5.
-        self.score = score
-        return score
-
-
-    def feature_judge(self, skip_incapable: bool=False, stop_on_error: bool=True,
-              deep_error: bool=False) -> Score:
-        Generate a score for the provided model (public method).
-
-        Operates as follows:
-        1. Checks if the model has all the required capabilities. If it does
-           not, and skip_incapable=False, then a `CapabilityError` is raised.
-        2. Calls generate_prediction to generate a prediction.
-        3. Calls score_prediction to generate a score.
-        4. Checks that the score is of score_type, raising an
-           InvalidScoreError.
-        5. Equips the score with metadata:
-           a) A reference to the model, in attribute model.
-           b) A reference to the test, in attribute test.
-           c) A reference to the prediction, in attribute prediction.
-           d) A reference to the observation, in attribute observation.
-        6. Returns the score.
-
-        If stop_on_error is true (default), exceptions propagate upward. If
-        false, an ErrorScore is generated containing the exception.
-
-        If deep_error is true (not default), the traceback will contain the
-        actual code execution error, instead of the content of an ErrorScore.
-
-        Args:
-            model (Model): A sciunit model instance
-            skip_incapable (bool, optional): [description]. Defaults to False.
-            stop_on_error (bool, optional): [description]. Defaults to True.
-            deep_error (bool, optional): [description]. Defaults to False.
-
-        Raises:
-            score.score: [description]
-
-        Returns:
-            Score: The generated score for the provided model.
-
-
-
-        if deep_error:
-            score = self._presupplied_feature_judge(skip_incapable=skip_incapable)
-        else:
-            try:
-                score = self._presupplied_feature_judge(skip_incapable=skip_incapable)
-            except CapabilityError as e:
-                score = NAScore(str(e))
-                score.feature = self.prediction
-                score.test = self
-            except Exception as e:
-                e.stack = traceback.format_exc()
-                score = ErrorScore(e)
-                score.feature = self.prediction
-                score.test = self
-        if isinstance(score, ErrorScore) and stop_on_error:
-            raise score.score  # An exception.
-        return score
-    """
->>>>>>> bfcebfbf
 
     def judge(self, model: Model, skip_incapable: bool=False, stop_on_error: bool=True,
               deep_error: bool=False, prediction: dict=None) -> Score:
