"""SciUnit: A Test-Driven Framework for Validation 
of Quantitative Scientific Models
"""

from __future__ import print_function
import sys
import inspect
from copy import copy
from datetime import datetime
from fnmatch import fnmatchcase
import json
try:
    from io import StringIO
except ImportError:
    from StringIO import StringIO

import numpy as np
import pandas as pd
import bs4
from IPython.display import HTML,Javascript,display

from .utils import dict_hash

KERNEL = ('ipykernel' in sys.modules)
LOGGING = True


def log(*args, **kwargs):
    if LOGGING:
        if not KERNEL:
            args = [bs4.BeautifulSoup(x,"lxml").text for x in args]
            try:
                print(*args, **kwargs)
            except SyntaxError: # Python 2
                print(args)
        else:
            with StringIO() as f:
                kwargs['file'] = f
                try:
                    print(*args, **kwargs)
                except SyntaxError: # Python 2
                    print(args)
                output = f.getvalue()
                display(HTML(output))


class SciUnit(object):
    """Abstract base class for models, tests, and scores."""
    def __init__(self):
        self.unpicklable = [] # Attributes that cannot or should not be pickled.
     
    unpicklable = []
       
    def __getstate__(self):
        # Copy the object's state from self.__dict__ which contains
        # all our instance attributes. Always use the dict.copy()
        # method to avoid modifying the original state.
        state = self.__dict__.copy()
        # Remove the unpicklable entries.
        if hasattr(self,'unpicklable'):
            for key in self.unpicklable:
                if key in state:
                    del state[key]
        return state

    def _state(self, state=None, keys=None, exclude=None):
        if state is None:
            state = self.__getstate__()
        if keys:
            state = {key:state[key] for key in keys if key in state.keys()}
        if exclude:
            state = {key:state[key] for key in state.keys() if key not in exclude}
        return state

    @property
    def state(self):
        return self._state()

    @property
    def hash(self):
        """A unique numeric identifier of the current model state"""
        return dict_hash(self.state)

    @property
    def json(self):
        def serialize(obj):
            try:
                s = json.dumps(obj)
            except:
                s = json.dumps(obj.state, default=serialize)
            return json.loads(s)
        return serialize(self)

    @property
    def id(self):
        return str(self.json)


class Model(SciUnit):
    """Abstract base class for sciunit models."""
    def __init__(self, name=None, **params):
        if name is None:
            name = self.__class__.__name__
        self.name = name
        self.params = params
        if params is None:
            params = {}
        super(Model,self).__init__()
        self.check_params()

    name = None
    """The name of the model. Defaults to the class name."""

    description = ""
    """A description of the model."""

    params = None
    """The parameters to the model (a dictionary).
    These distinguish one model of a class from another."""

    run_args = None
    """These are the run-time arguments for the model.
    Execution of run() should make use of these arguments."""

    @property
    def capabilities(self):
        capabilities = []
        for cls in self.__class__.mro():
            if issubclass(cls,Capability) and cls is not Capability \
            and not issubclass(cls,Model):
                capabilities.append(cls.__name__)
        return capabilities 

    def describe(self):
        result = "No description available"
        if self.description:
            result = "%s" % self.description
        else:
            if self.__doc__:
                s = []
                s += [self.__doc__.strip().replace('\n','').replace('    ','')]
                result = '\n'.join(s)
        return result

    def curr_method(self, back=0):
        return(inspect.stack()[1+back][3])

    def check_params(self):
        """Check model parameters to see if they are reasonable.
        e.g. they would check self.params to see if a particular value
        was within an acceptable range.  This should be implemented
        as needed by specific model classes.
        """
        pass

    def __str__(self):
        return '%s' % self.name


class Capability(SciUnit):
    """Abstract base class for sciunit capabilities."""
  
    @classmethod
    def check(cls, model):
        """Checks whether the provided model has this capability.
        By default, uses isinstance.
        """
        return isinstance(model, cls)

    def unimplemented(self):
        raise NotImplementedError(("The method %s promised by capability %s "
                                   "is not implemented") % \
                                  (inspect.stack()[1][3],self.name))

    class __metaclass__(type):
        @property
        def name(cls):
            return cls.__name__


class Test(SciUnit):
    """Abstract base class for tests."""
    def __init__(self, observation, name=None, **params):
        if name is None:
            name = self.__class__.__name__
        self.name = name
      
        if self.description is None:
            self.description = self.__class__.__doc__
      
        if params is None:
            params = {}    
        self.verbose = params.pop('verbose',1)
        self.params.update(params)
        
        self.observation = observation
        self.validate_observation(observation)

        if self.score_type is None or not issubclass(self.score_type, Score):
            raise Error("Test %s does not specify a score type." % self.name)

        super(Test,self).__init__()

    name = None
    """The name of the test. Defaults to the test class name."""

    description = None
    """A description of the test. Defaults to the docstring for the class."""

    observation = None
    """The empirical observation that the test is using."""

    params = {}
    """A dictionary containing the parameters to the test."""

    score_type = None
    """A score type for this test's `judge` method to return."""

    converter = None
    """A conversion to be done on the score after it is computed."""

    verbose = 1
    """A verbosity level for printing information."""

    def validate_observation(self, observation):
        """(Optional) Implement to validate the observation provided to the 
        constructor.
        Raises an ObservationError if invalid.
        """
        assert observation, "Observation is empty."
  
    required_capabilities = ()
    """A sequence of capabilities that a model must have in order for the 
    test to be run. Defaults to empty."""

    def check_capabilities(self, model, skip_incapable=False):
        """Checks that the capabilities required by the test are 
        implemented by `model`.

        Raises an Error if model is not a Model.
        Raises a CapabilityError if model does not have a capability.
        """
        if not isinstance(model, Model):
            raise Error("Model %s is not a sciunit.Model." % str(model))
        capable = True
        for c in self.required_capabilities:
            if not c.check(model):
                capable = False
                if not skip_incapable:
                    raise CapabilityError(model, c)

        return capable

    def generate_prediction(self, model):
        """Generates a prediction from a model using the required capabilities.

        No default implementation.
        """
        raise NotImplementedError(("Test %s does not implement "
                                   "generate_prediction.") % str())

    score_type = None

    def check_prediction(self, prediction):
        """Checks the prediction for acceptable values.
        No default implementation.
        """
        pass
    
    def compute_score(self, observation, prediction):
        """Generates a score given the observations provided in the constructor
        and the prediction generated by generate_prediction.

        Must generate a score of score_type.

        No default implementation.
        """
        try:
            # After some processing of the observation and the prediction.  
            score = self.score_type.compute(observation,prediction) 
            return score
        except:
            raise NotImplementedError(("Test %s either implements no "
                                       "compute_score method or provides no "
                                       "score_type with a compute method.") \
                                       % self.name)

    def _bind_score(self,score,model,observation,prediction):
        """
        Binds some useful attributes to the score.
        """
        score.model = model
        score.test = self
        score.prediction = prediction
        score.observation = observation
        score.related_data = score.related_data.copy() # Don't let scores 
                                                     # share related_data.
        self.bind_score(score,model,observation,prediction)
        
    def bind_score(self,score,model,observation,prediction):
        """
        For the user to bind additional features to the score.
        """
        pass

    def _judge(self, model, skip_incapable=True):
        # 1.
        self.check_capabilities(model, skip_incapable=skip_incapable)
        # 2.
        prediction = self.generate_prediction(model)
        self.check_prediction(prediction)
        self.last_model = model
        # 3.
        observation = self.observation
        score = self.compute_score(observation, prediction)
        if self.converter:
            score = self.converter.convert(score)
        # 4.
        if not isinstance(score,(self.score_type,NoneScore,ErrorScore)):
            raise InvalidScoreError(("Score for test '%s' is not of correct "
                                     "type. The test requires type %s but %s "
                                     "was provided.") \
                                    % (self.name, self.score_type.__name__,
                                       score.__class__.__name__))
        # 5.
        self._bind_score(score,model,observation,prediction)
      
        return score
  
    def judge(self, model, skip_incapable=False, stop_on_error=True, 
                  deep_error=False):
        """Generates a score for the provided model.

        Operates as follows:
        1. Checks if the model has all the required capabilities. If a model  
           does not, and skip_incapable=False, then a CapabilityError is raised.
        2. Calls generate_prediction to generate a prediction.
        3. Calls score_prediction to generate a score.
        4. Checks that the score is of score_type, raising an InvalidScoreError.
        5. Equips the score with metadata:
           a) A reference to the model, in attribute model.
           b) A reference to the test, in attribute test.
           c) A reference to the prediction, in attribute prediction.
           d) A reference to the observation, in attribute observation.
        6. Returns the score.

        If stop_on_error is true (default), exceptions propagate upward. If
        false, an ErrorScore is generated containing the exception.

        If deep_error is true (not default), the traceback will contain the 
        actual code execution error, instead of the content of an ErrorScore.   
        """

        if isinstance(model,(list,tuple,set)): 
            # If a collection of models is provided
            suite = TestSuite(self.name, self) 
            # then test them using a one-test suite.  
            return suite.judge(model, skip_incapable=skip_incapable, 
                                      stop_on_error=stop_on_error, 
                                      deep_error=deep_error)

        if deep_error:
            score = self._judge(model, skip_incapable=skip_incapable)
        else:
            try:
                score = self._judge(model, skip_incapable=skip_incapable)
            except CapabilityError as e:
                score = NAScore(str(e))
                score.model = model
                score.test = self
            except Exception as e:
                score = ErrorScore(e)
                score.model = model
                score.test = self
        if isinstance(score,ErrorScore) and stop_on_error:
            raise score.score # An exception.  
        return score

    def check(self, model, skip_incapable=True, stop_on_error=True):
        """Like judge, but without actually running the test.
        Just returns a Score indicating whether the model can take 
        the test or not."""
        try:
            if self.check_capabilities(model, skip_incapable=skip_incapable):
                score = TBDScore(None)
            else:
                score = NAScore(None)
        except Exception as e:
            score = ErrorScore(e)
            if stop_on_error:
                raise e
        return score

    def optimize(self, model):
        raise NotImplementedError(("Optimization not implemented "
                                   "for Test '%s'" % self))

    def describe(self):
        result = "No description available"
        print(self)
        if self.description:
            result = "%s" % self.description
        else:
            if self.__doc__:
                s = []
                s += [self.__doc__.strip().replace('\n','').replace('    ','')]
                if self.converter:
                    s += [self.converter.description]
                result = '\n'.join(s)
        return result

    @property
    def state(self):
        return self._state(exclude=['last_model'])

    def __str__(self):
        return '%s' % self.name


class TestM2M(Test):
    """Abstract class for handling tests involving multiple models.

       Enables comparison of model to model predictions, and also against
       experimental reference data (optional).

       Note: 'TestM2M' would typically be used when handling mutliple (>2)
       models, with/without experimental reference data. For single model
       tests, you can use the 'Test' class.
    """
    def __init__(self, observation=None, name=None, **params):
        super(TestM2M,self).__init__(observation, name=name, **params)

    def validate_observation(self, observation):
        """(Optional) Implement to validate the observation provided to the constructor.
        Note: TestM2M does not compulsorily require an observation (i.e. None allowed).
        """
        pass

    def compute_score(self, prediction1, prediction2):
        """Generates a score given the observations provided in the constructor
        and/or the prediction(s) generated by generate_prediction.

        Must generate a score of score_type.

        No default implementation.
        """
        try:
            # After some processing of the observation and/or the prediction(s).
            score = self.score_type.compute(prediction1,prediction2)
            return score
        except:
            raise NotImplementedError(("Test %s either implements no "
                                       "compute_score method or provides no "
                                       "score_type with a compute method.") \
                                       % self.name)

    def _bind_score(self, score, prediction1, prediction2, model1, model2):
        """
        Binds some useful attributes to the score.
        """
        score.model1 = model1
        score.model2 = model2
        score.test = self
        score.prediction1 = prediction1
        score.prediction2 = prediction2
        score.related_data = score.related_data.copy() # Don't let scores
                                                     # share related_data.
        self.bind_score(score,prediction1,prediction2,model1,model2)

    def bind_score(self, score, prediction1, prediction2, model1, model2):
        """
        For the user to bind additional features to the score.
        """
        pass

    def _judge(self, prediction1, prediction2, model1, model2=None):
        # TODO: Not sure if below statement is required
        # self.last_model = model

        # 6.
        score = self.compute_score(prediction1, prediction2)
        if self.converter:
            score = self.converter.convert(score)
        # 7.
        if not isinstance(score,(self.score_type,NoneScore,ErrorScore)):
            raise InvalidScoreError(("Score for test '%s' is not of correct "
                                     "type. The test requires type %s but %s "
                                     "was provided.") \
                                    % (self.name, self.score_type.__name__,
                                       score.__class__.__name__))
        # 8.
        self._bind_score(score,prediction1,prediction2,model1,model2)

        return score

    def judge(self, models, skip_incapable=False, stop_on_error=True,
                  deep_error=False):
        """Generates a score matrix for the provided model(s).

        Operates as follows:
        1. Check if models have been specified as a list/tuple/set.
           If not, raise exception.
        2. Create a list of predictions. If a test observation is provided,
           add it to predictions.
        3. Checks if all models have all the required capabilities. If a model
           does not, then a CapabilityError is raised.
        4. Calls generate_prediction to generate predictions for each model,
           and these are appeneded to the predictions list.
        5. Generate a 2D list as a placeholder for all the scores.
        6. Calls score_prediction to generate scores for each comparison.
        7. Checks that the score is of score_type, raising an InvalidScoreError.
        8. Equips the score with metadata:
           a) Reference(s) to the model(s), in attribute model1 (and model2).
           b) A reference to the test, in attribute test.
           c) A reference to the predictions, in attributes prediction1 and prediction2.
        9. Returns the score as a Pandas DataFrame.

        If stop_on_error is true (default), exceptions propagate upward. If
        false, an ErrorScore is generated containing the exception.

        If deep_error is true (not default), the traceback will contain the
        actual code execution error, instead of the content of an ErrorScore.
        """

        # 1.
        if not isinstance(models,(list,tuple,set)):
            raise TypeError(("Models must be specified as a list, tuple or set."
                             "For single model tests, use 'Test' class."))
        else:
            models = list(models)

        # 2.
        predictions = []
        # If observation exists, store it as first element in predictions[]
        if self.observation:
            predictions.append(self.observation)

        for model in models:
            if not isinstance(model, Model):
                raise TypeError(("TestM2M's judge method received a non-Model."
                                 "Invalid model name: '%s'" % model))
            else:
                try:
                    # 3.
                    self.check_capabilities(model, skip_incapable=skip_incapable)
                    # 4.
                    prediction = self.generate_prediction(model)
                    self.check_prediction(prediction)
                    predictions.append(prediction)
                except CapabilityError as e:
                    raise CapabilityError(("TestM2M's judge method resulted in error"
                                           "for '%s'. Error: '%s'" % (model, str(e))))
                except Exception as e:
                    raise Exception(("TestM2M's judge method resulted in error"
                                     "for '%s'. Error: '%s'" % (model, str(e))))

        # 5. 2D list for scores; num(rows) = num(cols) = num(predictions)
        scores = [[NoneScore for x in range(len(predictions))] for y in range(len(predictions))]

        for i in range(len(predictions)):
            for j in range(len(predictions)):
                if not self.observation:
                    model1 = models[i]
                    model2 = models[j]
                elif i == 0 and j==0:
                    model1 = None
                    model2 = None
                elif i == 0:
                    model1 = models[j-1]
                    model2 = None
                elif j == 0:
                    model1 = models[i-1]
                    model2 = None
                else:
                    model1 = models[i-1]
                    model2 = models[j-1]

                scores[i][j] = self._judge(predictions[i], predictions[j], model1, model2)
                if isinstance(scores[i][j],ErrorScore) and stop_on_error:
                    raise scores[i][j].score # An exception.

        # 9.
        sm = ScoreMatrixM2M(self, models, scores=scores)
        return sm

    """
    # TODO: see if this needs to be updated and provided:
    def optimize(self, model):
        raise NotImplementedError(("Optimization not implemented "
                                   "for Test '%s'" % self))
    """


class TestSuite(SciUnit):
    """A collection of tests."""
    def __init__(self, name, tests, weights=None, include_models=None, 
                 skip_models=None, hooks=None):
        if name is None:
            raise Error("Suite name required.")
        self.name = name
        if isinstance(tests, Test):
            # Turn singleton test into a sequence
            tests = (tests,)
        else:
            try:
                for test in tests:
                    if not isinstance(test, Test):
                        raise TypeError(("Test suite provided an iterable "
                                         "containing a non-Test."))
            except TypeError:
                raise TypeError(("Test suite was not provided with "
                                 "a test or iterable."))
        self.tests = tests
        n = len(self.tests)
        self.weights = np.ones(n) if weights is None else np.array(weights)
        self.weights /= self.weights.sum() # Normalize
        self.include_models = [] if include_models is None else include_models
        self.skip_models = [] if skip_models is None else skip_models
        self.hooks = hooks
        super(TestSuite,self).__init__()

    name = None
    """The name of the test suite. Defaults to the class name."""

    description = None
    """The description of the test suite. No default."""

    tests = None
    """The sequence of tests that this suite contains."""

    include_models = []
    """List of names or instances of models to judge 
    (all passed to judge are judged by default)."""

    skip_models = []
    """List of names or instances of models to not judge 
    (all passed to judge are judged by default)."""

    def judge(self, models, 
              skip_incapable=False, stop_on_error=True, deep_error=False):
        """Judges the provided models against each test in the test suite.
           Returns a ScoreMatrix.
        """
        if isinstance(models, Model):
            models = (models,)
        else:
            try:
                for model in models:
                    if not isinstance(model, Model):
                        raise TypeError(("Test suite's judge method provided "
                                         "an iterable containing a non-Model."))
            except TypeError:
                raise TypeError(("Test suite's judge method not provided with "
                                 "a model or iterable."))

        sm = ScoreMatrix(self.tests, models, weights=self.weights)
        for model in models:
            skip = self.is_skipped(model)
            for test in self.tests:
                if skip:
                    sm.loc[model,test] = score = NoneScore(None)
                else:
                    score = self.judge_one(model,test,sm,skip_incapable,
                                           stop_on_error,deep_error)
                self.set_hooks(test,score)
        return sm

    def is_skipped(self, model):
        # Possibly skip model
        skip = False # Don't skip by default
        if self.include_models:
            skip = True # Skip unless found in include_models
            for include_model in self.include_models:
                if model == include_model or \
                   (isinstance(include_model,str) and \
                   fnmatchcase(model.name, include_model)):
                   # Found by instance or name
                    skip = False
                    break
        for skip_model in self.skip_models:
            if model == skip_model or \
               (isinstance(skip_model,str) and \
                fnmatchcase(model.name, skip_model)):
                # Found by instance or name
                skip = True
                break
        return skip 
        
    def judge_one(self, model, test, sm, 
                  skip_incapable=True, stop_on_error=True, deep_error=False):
        """Judge model and put score in the ScoreMatrix"""
        log('Executing test <i>%s</i> on model <i>%s</i>' % (test,model), 
            end="... ")
        score = test.judge(model, skip_incapable=skip_incapable, 
                                  stop_on_error=stop_on_error, 
                                  deep_error=deep_error)
        log('Score is <a style="color: rgb(%d,%d,%d)">' % score.color()
          + '%s</a>' % score)
        sm.loc[model, test] = score
        return score

    def optimize(self, model):
        raise NotImplementedError(("Optimization not implemented "
                                   "for TestSuite '%s'" % self))

    def set_hooks(self, test, score):
        if self.hooks and test in self.hooks:
            f = self.hooks[test]['f']
            if 'kwargs' in self.hooks[test]:
                kwargs = self.hooks[test]['kwargs']
            else:
                kwargs = {}
            f(test, self.tests, score, **kwargs)
        

    def set_verbose(self, verbose):
        for test in self.tests:
            test.verbose = verbose

    @classmethod
    def from_observations(cls, name, tests_info):
        """Instantiate a test suite with name 'name' and information about tests
        in 'tests_info', as [(TestClass1,obs1),(TestClass2,obs2),...].
        The desired test name may appear as an optional third item in the 
        tuple, e.g. (TestClass1,obse1,"my_test").  The same test class may be 
        used multiple times, e.g. [(TestClass1,obs1a),(TestClass1,obs1b),...].
        """

        tests = []
        for test_info in tests_info:
            test_class = test_info[0]
            observation = test_info[1]
            test_name = None if len(test_info)<3 else test_info[2]
            assert inspect.isclass(test_class) \
                   and issubclass(test_class, Test), \
                   "First item in each tuple must be a Test class"
            if test_name is not None:
                assert isinstance(test_name,str), "Each test name must be a string"
            tests.append(test_class(observation,name=test_name))
        return cls(name, tests)

    def __str__(self):
        return '%s' % self.name


#
# Scores
#
class Score(SciUnit):
    """Abstract base class for scores."""
    def __init__(self, score, related_data=None):
        self.check_score(score)
        if related_data is None:
            related_data = {}
        self.score, self.related_data = score, related_data
        if isinstance(score,Exception):
            self.__class__ = ErrorScore # Set to error score to use its summarize().
        super(Score,self).__init__()
  
    score = None
    """The score itself."""

    _allowed_types = None
    """List of allowed types for the score argument"""

    _allowed_types_message = ("Score of type %s is not an instance "
                              "of one of the allowed types: %s")
    """Error message when score argument is not one of these types"""

    _description = ""
    """A description of this score, i.e. how to interpret it.
    Provided in the score definition"""

    description = ""
    """A description of this score, i.e. how to interpret it.
    For the user to set in bind_score"""

    _raw = None
    """A raw number arising in a test's compute_score, 
    used to determine this score. Can be set for reporting a raw value 
    determined in Test.compute_score before any transformation, 
    e.g. by a Converter"""

    related_data = None
    """Data specific to the result of a test run on a model."""

    test = None
    """The test taken. Set automatically by Test.judge."""

    model = None
    """The model judged. Set automatically by Test.judge."""

    def check_score(self, score):
        if self._allowed_types and \
        not isinstance(score,self._allowed_types+(Exception,)):
            raise InvalidScoreError(self._allowed_types_message % \
                                    (type(score),self._allowed_types))
        self._check_score(score)

    def _check_score(self,score):
        """A method for each Score subclass to impose additional constraints
        on the score, e.g. the range of the allowed score"""
        pass

    @property
    def sort_key(self):
        """A floating point version of the score used for sorting. 
        If normalized = True, this must be in the range 0.0 to 1.0,
        where larger is better (used for sorting and coloring tables)."""
        return self.score

    def color(self, value=None):
        if value is None:
            value = self.sort_key
        rgb = Score.value_color(value)
        return rgb

    @classmethod
    def value_color(cls, value):
        import matplotlib.cm as cm
        if value is None or np.isnan(value):
            rgb = (128,128,128)
        else:
            rgb = tuple([x*256 for x in cm.RdYlGn(int(180*value+38))[:3]])
        return rgb

    @property
    def summary(self):
        """Summarize the performance of a model on a test."""
        return "=== Model %s achieved score %s on test '%s'. ===" % \
               (str(self.model), str(self), self.test)

    def summarize(self):
        if self.score is not None:
            log("%s" % self.summary)

    def _describe(self):
        result = "No description available"
        if self.score is not None:
            if self.description:
                result = "%s" % self.description
            else:
                s = []
                if self.test.score_type.__doc__:    
                    s += [self.test.score_type.__doc__.strip().\
                          replace('\n','').replace('    ','')]
                    if self.test.converter:
                        s += [self.test.converter.description]
                    s += [self._description]
                result = '\n'.join(s)
        return result

    def describe(self, quiet=False):
        d = self._describe()
        if quiet:
            return d
        else:
            log(d)

    @property
    def raw(self):
        value = self._raw if self._raw else self.score
        string = '%.4g' % value
        if hasattr(value,'magnitude'):
            string += ' %s' % str(value.units)[4:]
        return string

    def get_raw(self):
        value = copy(self._raw) if self._raw else copy(self.score)
        return value

    def set_raw(self, raw):
        self._raw = raw

    def __str__(self):
        return '%s' % self.score

    def __eq__(self, other):
        if isinstance(other,Score):
            result = self.sort_key == other.sort_key
        else:
            result = self.score == other
        return result

    def __ne__(self, other):
        if isinstance(other,Score):
            result = self.sort_key != other.sort_key
        else:
            result = self.score != other
        return result

    def __gt__(self, other):
        if isinstance(other,Score):
            result = self.sort_key > other.sort_key
        else:
            result = self.score > other
        return result

    def __ge__(self, other):
        if isinstance(other,Score):
            result = self.sort_key >= other.sort_key
        else:
            result = self.score >= other
        return result

    def __lt__(self, other):
        if isinstance(other,Score):
            result = self.sort_key < other.sort_key
        else:
            result = self.score < other
        return result

    def __le__(self, other):
        if isinstance(other,Score):
            result = self.sort_key <= other.sort_key
        else:
            result = self.score <= other
        return result


class ErrorScore(Score):
    """A score returned when an error occurs during testing."""
    
    @property
    def sort_key(self):
        return 0.0

    @property
    def summary(self):
        """Summarize the performance of a model on a test."""
        return "=== Model %s did not complete test %s due to error %s. ===" % \
               (str(self.model), str(self.test), str(self.score))

    def __str__(self):
        return 'Error'


class NoneScore(Score):
    """A None score.  Usually indicates that the model has not been 
    checked to see if it has the capabilities required by the test."""

    def __init__(self, score, related_data=None):
        if isinstance(score,str) or score is None:
            super(NoneScore,self).__init__(score, related_data=related_data)
        else:
            raise InvalidScoreError(("Score must an (e.g. exception) string "
                                     "or None."))

    @property
    def sort_key(self):
        return None

    def __str__(self):
        return 'Unknown'


class TBDScore(NoneScore):
    """A TBD (to be determined) score. Indicates that the model has capabilities 
    required by the test but has not yet taken it."""

    def __init__(self, score, related_data=None):
        super(TBDScore,self).__init__(score, related_data=related_data)

    @property
    def sort_key(self):
        return None

    def __str__(self):
        return 'TBD'

        
class NAScore(NoneScore):
    """A N/A (not applicable) score. Indicates that the model doesn't have the 
    capabilities that the test requires."""

    def __init__(self, score, related_data=None):
        super(NAScore,self).__init__(score, related_data=related_data)

    @property
    def sort_key(self):
        return None

    def __str__(self):
        return 'N/A'


class ScoreArray(pd.Series,SciUnit):
    """
    Represents an array of scores derived from a test suite.
    Extends the pandas Series such that items are either
    models subject to a test or tests taken by a model.  
    Also displays and compute score summaries in sciunit-specific ways.  

    Can use like this, assuming n tests and m models:

    >>> sm[test]

    >>> sm[test]
    (score_1, ..., score_m)
    >>> sm[model]
    (score_1, ..., score_n)
    """

    def __init__(self, tests_or_models, scores=None, weights=None):
        if scores is None:
            scores = [NoneScore for tom in tests_or_models]
        n = len(tests_or_models)
        self.weights = np.ones(n) if weights is None else np.array(weights)
        self.weights /= self.weights.sum() # Normalize
        assert all([isinstance(tom,Test) for tom in tests_or_models]) or \
               all([isinstance(tom,Model) for tom in tests_or_models]), \
               "A ScoreArray may be indexed by only test or models"
        super(ScoreArray,self).__init__(data=scores, index=tests_or_models)
        self.index_type = 'tests' if isinstance(tests_or_models[0],Test) \
                                  else 'models'
        setattr(self,self.index_type,tests_or_models)

    def __getitem__(self, item):
        if isinstance(item,str):
            for test_or_model in self.index:
                if test_or_model.name == item:
                    return self.__getitem__(test_or_model)
            raise KeyError("No model or test with name '%s'" % item)
        else:
            return super(ScoreArray,self).__getitem__(item)

    def __getattr__(self, name):
        if name in ['score','sort_keys','related_data']:
            attr = self.apply(lambda x: getattr(x,name))
        else:
            attr = super(ScoreArray,self).__getattribute__(name)
        return attr
   
    @property   
    def sort_keys(self):
        return self.map(lambda x: x.sort_key)

    def mean(self):
        """Computes a total score for each model over all the tests, 
        using the sort_key, since otherwise direct comparison across different
        kinds of scores would not be possible."""

        return np.dot(np.array(self.sort_keys),self.weights)
        
    def stature(self, test_or_model):
        """Computes the relative rank of a model on a test compared to other models 
        that were asked to take the test."""

        return self.sort_keys.rank(ascending=False)[test_or_model]

#    def view(self):
#        return self


class ScoreMatrix(pd.DataFrame,SciUnit):
    """
    Represents a matrix of scores derived from a test suite.
    Extends the pandas DataFrame such that tests are columns and models
    are the index.  
    Also displays and compute score summaries in sciunit-specific ways.  

    Can use like this, assuming n tests and m models:

    >>> sm[test]

    >>> sm[test]
    (score_1, ..., score_m)
    >>> sm[model]
    (score_1, ..., score_n)
    """

    def __init__(self, tests, models, scores=None, weights=None):
        if isinstance(tests,Test):
            tests = [tests]
        if isinstance(models,Model):
            models = [models]
        if scores is None:
            scores = [[NoneScore for test in tests] for model in models]
        super(ScoreMatrix,self).__init__(data=scores, index=models, columns=tests)
        self.tests = tests
        self.models = models
        n = len(tests)
        self.weights = np.ones(n) if weights is None else np.array(weights)
        self.weights /= self.weights.sum()

    show_mean = False
    sortable = False

    def __getitem__(self, item):
        if isinstance(item, Test):
            return ScoreArray(self.models, 
                              scores=super(ScoreMatrix,self).__getitem__(item),
                              weights=self.weights)
        elif isinstance(item, Model):
            return ScoreArray(self.tests, 
                              scores=self.loc[item,:],
                              weights=self.weights)
        elif isinstance(item,str):
            for model in self.models:
                if model.name == item:
                    return self.__getitem__(model)
            for test in self.tests:
                if test.name == item:
                    return self.__getitem__(test)
            raise KeyError("No model or test with name '%s'" % item)
        elif isinstance(item,(list,tuple)) and len(item)==2:
            if isinstance(item[0], Test) and isinstance(item[1], Model):
                return self.loc[item[1],item[0]]
            elif isinstance(item[1], Test) and isinstance(item[0], Model):
                return self.loc[item[0],item[1]]
            elif isinstance(item[0],str):
                return self.__getitem__(item[0]).__getitem__(item[1])
        raise TypeError("Expected test; model; test,model; or model,test")
  
    def __getattr__(self, name):
        if name in ['score','sort_key','related_data']:
            attr = self.applymap(lambda x: getattr(x,name))
        else:
            attr = super(ScoreMatrix,self).__getattribute__(name)
        return attr

    @property   
    def sort_keys(self):
        return self.applymap(lambda x: x.sort_key)
       
    def stature(self, test, model):
        """Computes the relative rank of a model on a test compared to other models 
        that were asked to take the test."""

        return self[test].stature(model)

    def to_html(self, show_mean=None, sortable=None, colorize=True, *args, 
                      **kwargs):
        if show_mean is None:
            show_mean = self.show_mean
        if sortable is None:
            sortable = self.sortable
        df = self.copy()
        if show_mean:
            df.insert(0,'Mean',None)
            df.loc[:,'Mean'] = ['%.3f' % self[m].mean() for m in self.models]
        html = df.to_html(*args, **kwargs) # Pandas method
        
        soup = bs4.BeautifulSoup(html,"lxml")
        if colorize: 
            for i,row in enumerate(soup.find('thead').findAll('tr')):
                for j,cell in enumerate(row.findAll('th')[1:]):
                    if show_mean and j==0:
                        value = float(df.loc[self.models[i],'Mean'])
                        cell['title'] = 'Mean sort key value across tests'
                    else:
                        j_ = j-bool(show_mean)
                        test = self.tests[j_]
                        cell['title'] = test.description
                    # Remove ' test' from column headers
                    if cell.string[-5:] == ' test':
                        cell.string = cell.string[:-5]
            for i,row in enumerate(soup.find('tbody').findAll('tr')):
                cell = row.find('th')
                cell['title'] = self.models[i].describe()
                for j,cell in enumerate(row.findAll('td')):
                    if show_mean and j==0:
                        value = float(df.loc[self.models[i],'Mean'])
                        cell['title'] = 'Mean sort key value across tests'
                    else:
                        j_ = j-bool(show_mean)
                        score = self[self.models[i],self.tests[j_]]
                        value = score.sort_key
                        cell['title'] = score.describe(quiet=True)
                    rgb = Score.value_color(value)
                    cell['style'] = 'background-color: rgb(%d,%d,%d);' % rgb

        table = soup.find('table')
        table_id = table['id'] = hash(datetime.now())
        html = str(soup)
        if sortable:
            prefix = "//ajax.aspnetcdn.com/ajax/jquery.dataTables/1.9.0"
            js = Javascript("$('#%s').dataTable();" % table_id,
                lib=["%s/jquery.dataTables.min.js" % prefix],
                css=["%s/css/jquery.dataTables.css" % prefix])
            display(js)
        return html
    
#    def view(self, *args, **kwargs):
#        html = self.to_html(*args, **kwargs)
#        return HTML(html)


<<<<<<< HEAD
class ScorePanel(pd.Panel,SciUnit):
=======
class ScoreArrayM2M(pd.Series):
    """
    Represents an array of scores derived from TestM2M.
    Extends the pandas Series such that items are either
    models subject to a test or the test itself.
    """

    def __init__(self, test, models, scores):
        items = models if not test.observation else [test]+models
        super(ScoreArrayM2M,self).__init__(data=scores, index=items)

    def __getitem__(self, item):
        if isinstance(item,str):
            for entry in self.index:
                if entry.name == item or "observation" == item.lower():
                    return self.__getitem__(entry)
            raise KeyError("Doesn't match test, 'observation' or any model: '%s'" % item)
        else:
            return super(ScoreArrayM2M,self).__getitem__(item)

    def __getattr__(self, name):
        if name in ['score','sort_keys','related_data']:
            attr = self.apply(lambda x: getattr(x,name))
        else:
            attr = super(ScoreArrayM2M,self).__getattribute__(name)
        return attr

    @property
    def sort_keys(self):
        return self.map(lambda x: x.sort_key)


class ScoreMatrixM2M(pd.DataFrame):
    """
    Represents a matrix of scores derived from TestM2M.
    Extends the pandas DataFrame such that models/observation are both
    columns and the index.
    """

    def __init__(self, test, models, scores):
        if not test.observation:
            items = models
        else:
            # better to have header as "observation" than test.name
            # only affects pandas.DataFrame; not test.name in individual scores
            test.name = "observation"
            items = [test]+models
        super(ScoreMatrixM2M,self).__init__(data=scores, index=items, columns=items)
        self.test = test
        self.models = models

    def __getitem__(self, item):
        if isinstance(item,(Test,Model)):
            return ScoreArrayM2M(self.test, self.models, scores=self.loc[item,:])
        elif isinstance(item,str):
            for model in self.models:
                if model.name == item:
                    return self.__getitem__(model)
            if self.test.name == item or "observation" == item.lower():
                return self.__getitem__(self.test)
            raise KeyError("Doesn't match test, 'observation' or any model: '%s'" % item)
        elif isinstance(item,(list,tuple)) and len(item)==2:
            if isinstance(item[0],(Test,Model)) and isinstance(item[1],(Test,Model)):
                return self.loc[item[0],item[1]]
            elif isinstance(item[0],str):
                return self.__getitem__(item[0]).__getitem__(item[1])
        raise TypeError("Expected test/'observation'; model; test/'observation',model; model,test/'observation'; or model,model")

    def __getattr__(self, name):
        if name in ['score','sort_key','related_data']:
            attr = self.applymap(lambda x: getattr(x,name))
        else:
            attr = super(ScoreMatrixM2M,self).__getattribute__(name)
        return attr

    @property
    def sort_keys(self):
        return self.applymap(lambda x: x.sort_key)


class ScorePanel(pd.Panel):
>>>>>>> 4f7bbe28
    def __getitem__(self, item):
        df = super(ScorePanel,self).__getitem__(item)
        assert isinstance(df,pd.DataFrame), \
            "Only Score Matrices can be accessed by attribute from Score Panels"
        score_matrix = ScoreMatrix(models=df.index, tests=df.columns, scores=df)
        return score_matrix 


class Error(Exception,SciUnit):
    """Base class for errors in sciunit's core."""
    pass


class ObservationError(Error):
    """Raised when an observation passed to a test is invalid."""
    pass


class CapabilityError(Error):
    """Error raised when a required capability is not 
    provided by a model."""
    def __init__(self, model, capability):
        self.model = model
        self.capability = capability

        super(CapabilityError, self).__init__(\
        "Model '%s' does not provide required capability: '%s'" % \
        (model.name,capability.__name__))
  
    model = None
    """The model that does not have the capability."""

    capability = None
    """The capability that is not provided."""


class PredictionError(Error):
    """Raised when a tests's generate_prediction chokes on a model's method"""
    def __init__(self, model, method, **args):
        self.model = model
        self.method = method
        self.args = args

        super(PredictionError, self).__init__(\
        ("During prediction, model '%s' could not successfully execute method "
        "'%s' with arguments %s") % (model.name,method,args))

    model = None
    """The model that does not have the capability."""

    argument = None
    """The argument that could not be handled."""


class InvalidScoreError(Error):
    """Error raised when a score is invalid."""
    pass

class BadParameterValueError(Error):
    """Error raised when a model parameter value is unreasonable."""
    def __init__(self, name, value):
        self.name = name
        self.value = value
        
        super(BadParameterValueError, self).__init__(\
        "Parameter %s has unreasonable value of %s"  % (name,value))
<|MERGE_RESOLUTION|>--- conflicted
+++ resolved
@@ -1185,10 +1185,6 @@
 #        html = self.to_html(*args, **kwargs)
 #        return HTML(html)
 
-
-<<<<<<< HEAD
-class ScorePanel(pd.Panel,SciUnit):
-=======
 class ScoreArrayM2M(pd.Series):
     """
     Represents an array of scores derived from TestM2M.
@@ -1268,9 +1264,7 @@
     def sort_keys(self):
         return self.applymap(lambda x: x.sort_key)
 
-
-class ScorePanel(pd.Panel):
->>>>>>> 4f7bbe28
+class ScorePanel(pd.Panel,SciUnit):
     def __getitem__(self, item):
         df = super(ScorePanel,self).__getitem__(item)
         assert isinstance(df,pd.DataFrame), \
