"""Score types for tests that completed successfully.

These include various representations of goodness-of-fit.
"""

import math

import numpy as np
import quantities as pq
<<<<<<< HEAD
from typing import Union
=======
from sciunit import errors, utils
>>>>>>> d83b5c46

from .base import Score
from .incomplete import InsufficientDataScore


class BooleanScore(Score):
    """A boolean score, which must be True or False."""

    _allowed_types = (bool,)

    _description = (
        "True if the observation and prediction were "
        "sufficiently similar; False otherwise"
    )

    _best = True

    _worst = False

    @classmethod
    def compute(cls, observation: dict, prediction: dict) -> "BooleanScore":
        """Compute whether the observation equals the prediction.

        Returns:
            BooleanScore: Boolean score of the observation equals the prediction.
        """
        return BooleanScore(observation == prediction)

    @property
    def norm_score(self) -> float:
        """Return 1.0 for a True score and 0.0 for False score.

        Returns:
            float: 1.0 for a True score and 0.0 for False score.
        """
        return 1.0 if self.score else 0.0

    def __str__(self) -> str:
        return "Pass" if self.score else "Fail"


class ZScore(Score):
    """A Z score.

    A float indicating standardized difference
    from a reference mean.
    """

    _allowed_types = (float,)

    _description = (
        "The difference between the means of the observation and "
        "prediction divided by the standard deviation of the "
        "observation"
    )

    _best = 0.0  # A Z-Score of 0.0 is best

    _worst = np.inf  # A Z-score of infinity (or negative infinity) is worst

    @classmethod
    def compute(cls, observation: dict, prediction: dict) -> "ZScore":
        """Compute a z-score from an observation and a prediction.

        Returns:
            ZScore: The computed Z-Score.
        """
        assert isinstance(
            observation, dict
        ), "Observation must be a dict when using ZScore, not type %s" % type(
            observation
        )
        try:
            p_value = prediction["mean"]  # Use the prediction's mean.
        except (TypeError, KeyError, IndexError):  # If there isn't one...
            try:
                p_value = prediction["value"]  # Use the prediction's value.
            except (TypeError, IndexError):  # If there isn't one...
                p_value = prediction  # Use the prediction (assume numeric).
        try:
            o_mean = observation["mean"]
            o_std = observation["std"]
        except KeyError:
            error = "Observation must have keys 'mean' and 'std' " "when using ZScore"
            return InsufficientDataScore(error)
        if o_std <= 0:
            error = "Observation standard deviation must be > 0"
            return InsufficientDataScore(error)
        value = (p_value - o_mean) / o_std
        value = utils.assert_dimensionless(value)
        if np.isnan(value):
            error = "One of the input values was NaN"
            return InsufficientDataScore(error)
        score = ZScore(value)
        return score

    @property
    def norm_score(self) -> float:
        """Return the normalized score.

        Equals 1.0 for a z-score of 0, falling to 0.0 for extremely positive
        or negative values.
        """
        cdf = (1.0 + math.erf(self.score / math.sqrt(2.0))) / 2.0
        return 1 - 2 * math.fabs(0.5 - cdf)

    def __str__(self) -> str:
        return "Z = %.2f" % self.score


class CohenDScore(ZScore):
    """A Cohen's D score.

    A float indicating difference
    between two means normalized by the pooled standard deviation.
    """

    _description = "The Cohen's D between the prediction and the observation"

    _best = 0.0

    _worst = np.inf

    @classmethod
    def compute(cls, observation: dict, prediction: dict) -> "CohenDScore":
        """Compute a Cohen's D from an observation and a prediction.

        Returns:
            CohenDScore: The computed Cohen's D Score.
        """
        assert isinstance(observation, dict)
        assert isinstance(prediction, dict)
        p_mean = prediction["mean"]  # Use the prediction's mean.
        p_std = prediction["std"]
        o_mean = observation["mean"]
        o_std = observation["std"]
        try:  # Try to pool taking samples sizes into account.
            p_n = prediction["n"]
            o_n = observation["n"]
            s = (
                ((p_n - 1) * (p_std ** 2) + (o_n - 1) * (o_std ** 2)) / (p_n + o_n - 2)
            ) ** 0.5
        except KeyError:  # If sample sizes are not available.
            s = (p_std ** 2 + o_std ** 2) ** 0.5
        value = (p_mean - o_mean) / s
        value = utils.assert_dimensionless(value)
        return CohenDScore(value)

    def __str__(self) -> str:
        return "D = %.2f" % self.score


class RatioScore(Score):
    """A ratio of two numbers.

    Usually the prediction divided by
    the observation.
    """

    _allowed_types = (float,)

    _description = "The ratio between the prediction and the observation"

    _best = 1.0  # A RatioScore of 1.0 is best

    _worst = np.inf

    def _check_score(self, score):
        if score < 0.0:
            raise errors.InvalidScoreError(
                (
                    "RatioScore was initialized with "
                    "a score of %f, but a RatioScore "
                    "must be non-negative."
                )
                % score
            )

    @classmethod
    def compute(cls, observation: dict, prediction: dict, key=None) -> "RatioScore":
        """Compute a ratio from an observation and a prediction.

        Returns:
            RatioScore: A RatioScore of ratio from an observation and a prediction.
        """
        assert isinstance(observation, (dict, float, int, pq.Quantity))
        assert isinstance(prediction, (dict, float, int, pq.Quantity))

        obs, pred = cls.extract_means_or_values(observation, prediction, key=key)
        value = pred / obs
        value = utils.assert_dimensionless(value)
        return RatioScore(value)

    @property
    def norm_score(self) -> float:
        """Return 1.0 for a ratio of 1, falling to 0.0 for extremely small or large values.

        Returns:
            float: The value of the norm score.
        """
        score = math.log10(self.score)
        cdf = (1.0 + math.erf(score / math.sqrt(2.0))) / 2.0
        return 1 - 2 * math.fabs(0.5 - cdf)

    def __str__(self):
<<<<<<< HEAD
        return 'Ratio = %.2f' % self.score
    
    
class RelativeDifferenceScore(Score):
    """A relative difference between prediction and observation.
    
    The absolute value of the difference between the prediction and the
    observation is divided by a reference value with the same units. This
    reference scale should be chosen for each test such that normalization
    produces directly comparable scores across tests. For example, if 5 volts
    represents a medium size difference for TestA, and 10 seconds represents a
    medium size difference for TestB, then 5 volts and 10 seconds should be
    used for this reference scale in TestA and TestB, respectively. The
    attribute `scale` can be passed to the compute method or set for the whole
    class in advance. Otherwise, a scale of 1 (in the units of the
    observation and prediction) will be used.
    """

    _allowed_types = (float,)

    _description = ('The relative difference between the prediction and the observation')

    _best = 0.0  # A RelativeDifferenceScore of 0.0 is best

    _worst = np.inf
    
    scale = None
=======
        return "Ratio = %.2f" % self.score
>>>>>>> d83b5c46

    def _check_score(self, score):
        if score < 0.0:
            raise errors.InvalidScoreError(("RelativeDifferenceScore was initialized with "
                                            "a score of %f, but a RelativeDifferenceScore "
                                            "must be non-negative.") % score)

    @classmethod
    def compute(cls, observation: Union[dict, float, int, pq.Quantity],
                     prediction: Union[dict, float, int, pq.Quantity],
                     key=None,
                     scale: Union[float, int, pq.Quantity, None] = None) -> 'RelativeDifferenceScore':
        """Compute the relative difference between the observation and a prediction.

        Returns:
            RelativeDifferenceScore: A relative difference between an observation and a prediction.
        """
        assert isinstance(observation, (dict, float, int, pq.Quantity))
        assert isinstance(prediction, (dict, float, int, pq.Quantity))
        
        obs, pred = cls.extract_means_or_values(observation, prediction,
                                                key=key)
        
        scale = scale or cls.scale or (obs/float(obs))
        assert type(obs) is type(scale)
        assert type(obs) is type(pred)
        if isinstance(obs, pq.Quantity):
            assert obs.units == pred.units, \
                "Prediction must have the same units as the observation"
            assert obs.units == scale.units, \
                "RelativeDifferenceScore.Scale must have the same units as the observation"
        assert scale > 0, \
            "RelativeDifferenceScore.scale must be positive (not %g)" % scale
        value = np.abs(pred - obs) / scale
        value = utils.assert_dimensionless(value)
        return RelativeDifferenceScore(value)

    @property
    def norm_score(self) -> float:
        """Return 1.0 for a ratio of 0.0, falling to 0.0 for extremely large values.

        Returns:
            float: The value of the norm score.
        """
        x = self.score
        return 1 / (1+x)

    def __str__(self):
        return 'Relative Difference = %.2f' % self.score
    
    

class PercentScore(Score):
    """A percent score.

    A float in the range [0, 100.0] where higher is better.
    """

    _description = (
        "100.0 is considered perfect agreement between the "
        "observation and the prediction. 0.0 is the worst possible"
        " agreement"
    )

    _best = 100.0

    _worst = 0.0

    def _check_score(self, score):
        if not (0.0 <= score <= 100.0):
            raise errors.InvalidScoreError(
                ("Score of %f must be in " "range 0.0-100.0" % score)
            )

    @property
    def norm_score(self) -> float:
        """Return 1.0 for a percent score of 100, and 0.0 for 0.

        Returns:
            float: 1.0 if the percent score is 100, else 0.0.
        """
        return float(self.score) / 100

    def __str__(self) -> str:
        return "%.1f%%" % self.score


class FloatScore(Score):
    """A float score.

    A float with any value.
    """

    _allowed_types = (
        float,
        pq.Quantity,
    )

    # The best value is indeterminate without more context.
    # But some float value must be supplied to use methods like Test.ace().
    _best = 0.0

    # The best value is indeterminate without more context.
    _worst = 0.0

    def _check_score(self, score):
        if isinstance(score, pq.Quantity) and score.size != 1:
            raise errors.InvalidScoreError("Score must have size 1.")

    _description = (
        "There is no canonical mapping between this score type and"
        " a measure of agreement between the observation and the "
        "prediction"
    )

    @classmethod
    def compute_ssd(cls, observation: dict, prediction: dict) -> Score:
        """Compute sum-squared diff between observation and prediction.

        Args:
            observation (dict): The observation to be used for computing the sum-squared diff.
            prediction (dict): The prediction to be used for computing the sum-squared diff.

        Returns:
            Score: The sum-squared diff between observation and prediction.
        """
        # The sum of the squared differences.
        value = ((observation - prediction) ** 2).sum()
        score = FloatScore(value)
        return score

    def __str__(self) -> str:
        return "%.3g" % self.score


class RandomScore(FloatScore):
    """A random score in [0,1].

    This has no scientific value and should only be used for debugging
    purposes. For example, one might assign a random score under some error
    condition to move forward with an application that requires a numeric
    score, and use the presence of a RandomScore in the output as an
    indication of an internal error.
    """

    _allowed_types = (float,)

    _description = (
        "There is a random number in [0,1] and has no relation to "
        "the prediction or the observation"
    )

    def __str__(self) -> str:
        return "%.3g" % self.score


class CorrelationScore(Score):
    """A correlation score.
    A float in the range [-1.0, 1.0] representing the correlation coefficient.
    """

    _description = (
        "A correlation of -1.0 shows a perfect negative correlation,"
        "while a correlation of 1.0 shows a perfect positive correlation."
        "A correlation of 0.0 shows no linear relationship between the movement of the two variables"
    )

    _best = 1.0

    _worst = -1.0

    def _check_score(self, score):
        if not (-1.0 <= score <= 1.0):
            raise errors.InvalidScoreError(
                ("Score of %.3g must be in " "range [-1.0, 1.0]" % score)
            )

    @classmethod
    def compute(cls, observation, prediction):
        """Compute whether the observation equals the prediction."""
        return CorrelationScore(float(np.corrcoef(observation, prediction)[0, 1]))

    def __str__(self):
        return "%.3g" % self.score<|MERGE_RESOLUTION|>--- conflicted
+++ resolved
@@ -7,11 +7,8 @@
 
 import numpy as np
 import quantities as pq
-<<<<<<< HEAD
 from typing import Union
-=======
 from sciunit import errors, utils
->>>>>>> d83b5c46
 
 from .base import Score
 from .incomplete import InsufficientDataScore
@@ -217,7 +214,6 @@
         return 1 - 2 * math.fabs(0.5 - cdf)
 
     def __str__(self):
-<<<<<<< HEAD
         return 'Ratio = %.2f' % self.score
     
     
@@ -245,9 +241,6 @@
     _worst = np.inf
     
     scale = None
-=======
-        return "Ratio = %.2f" % self.score
->>>>>>> d83b5c46
 
     def _check_score(self, score):
         if score < 0.0:
@@ -297,8 +290,7 @@
 
     def __str__(self):
         return 'Relative Difference = %.2f' % self.score
-    
-    
+      
 
 class PercentScore(Score):
     """A percent score.
