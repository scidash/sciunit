"""Score types for tests that completed successfully.

These include various representations of goodness-of-fit.
"""

import math
from typing import Union

import numpy as np
import quantities as pq
<<<<<<< HEAD
from typing import Union
=======

>>>>>>> 5ed7579b
from sciunit import errors, utils

from .base import Score
from .incomplete import InsufficientDataScore


class BooleanScore(Score):
    """A boolean score, which must be True or False."""

    _allowed_types = (bool,)

    _description = (
        "True if the observation and prediction were "
        "sufficiently similar; False otherwise"
    )

    _best = True

    _worst = False

    @classmethod
    def compute(cls, observation: dict, prediction: dict) -> "BooleanScore":
        """Compute whether the observation equals the prediction.

        Returns:
            BooleanScore: Boolean score of the observation equals the prediction.
        """
        return cls(observation == prediction)

    @property
    def norm_score(self) -> float:
        """Return 1.0 for a True score and 0.0 for False score.

        Returns:
            float: 1.0 for a True score and 0.0 for False score.
        """
        return 1.0 if self.score else 0.0

    def __str__(self) -> str:
        return "Pass" if self.score else "Fail"


class ZScore(Score):
    """A Z score.

    A float indicating standardized difference
    from a reference mean.
    """

    _allowed_types = (float,)

    _description = (
        "The difference between the means of the observation and "
        "prediction divided by the standard deviation of the "
        "observation"
    )

    _best = 0.0  # A Z-Score of 0.0 is best

    _worst = np.inf  # A Z-score of infinity (or negative infinity) is worst

    observation_schema = [
        (
            "Mean, Standard Deviation, N",
            {
                "mean": {"units": True, "required": True},
                "std": {"units": True, "min": 0, "required": True},
                "n": {"type": "integer", "min": 1},
            },
        ),
        (
            "Mean, Standard Error, N",
            {
                "mean": {"units": True, "required": True},
                "sem": {"units": True, "min": 0, "required": True},
                "n": {"type": "integer", "min": 1, "required": True},
            },
        ),
    ]

    @classmethod
    def observation_postprocess(cls, observation: dict) -> dict:
        if "std" not in observation:
            observation["std"] = observation["sem"] * np.sqrt(observation["n"])

    @classmethod
    def compute(cls, observation: dict, prediction: dict) -> "ZScore":
        """Compute a z-score from an observation and a prediction.

        Returns:
            ZScore: The computed Z-Score.
        """
        assert isinstance(
            observation, dict
        ), "Observation must be a dict when using ZScore, not type %s" % type(
            observation
        )
        try:
            p_value = prediction["mean"]  # Use the prediction's mean.
        except (TypeError, KeyError, IndexError):  # If there isn't one...
            try:
                p_value = prediction["value"]  # Use the prediction's value.
            except (TypeError, IndexError):  # If there isn't one...
                p_value = prediction  # Use the prediction (assume numeric).
        try:
            o_mean = observation["mean"]
            o_std = observation["std"]
        except KeyError:
            error = "Observation must have keys 'mean' and 'std' " "when using ZScore"
            return InsufficientDataScore(error)
        if o_std <= 0:
            error = "Observation standard deviation must be > 0"
            return InsufficientDataScore(error)
        value = (p_value - o_mean) / o_std
        value = utils.assert_dimensionless(value)
        if np.isnan(value):
            error = "One of the input values was NaN"
            return InsufficientDataScore(error)
        score = cls(value)
        return score

    @property
    def norm_score(self) -> float:
        """Return the normalized score.

        Equals 1.0 for a z-score of 0, falling to 0.0 for extremely positive
        or negative values.
        """
        cdf = (1.0 + math.erf(self.score / math.sqrt(2.0))) / 2.0
        return 1 - 2 * math.fabs(0.5 - cdf)

    def __str__(self) -> str:
        return "Z = %.2f" % self.score


class CohenDScore(ZScore):
    """A Cohen's D score.

    A float indicating difference
    between two means normalized by the pooled standard deviation.
    """

    _description = "The Cohen's D between the prediction and the observation"

    _best = 0.0

    _worst = np.inf

    @classmethod
    def compute(cls, observation: dict, prediction: dict) -> "CohenDScore":
        """Compute a Cohen's D from an observation and a prediction.

        Returns:
            CohenDScore: The computed Cohen's D Score.
        """
        assert isinstance(observation, dict)
        assert isinstance(prediction, dict)
        p_mean = prediction["mean"]  # Use the prediction's mean.
        p_std = prediction["std"]
        o_mean = observation["mean"]
        o_std = observation["std"]
        try:  # Try to pool taking samples sizes into account.
            p_n = prediction["n"]
            o_n = observation["n"]
            s = (
                ((p_n - 1) * (p_std ** 2) + (o_n - 1) * (o_std ** 2)) / (p_n + o_n - 2)
            ) ** 0.5
        except KeyError:  # If sample sizes are not available.
            s = (p_std ** 2 + o_std ** 2) ** 0.5
        value = (p_mean - o_mean) / s
        value = utils.assert_dimensionless(value)
        return cls(value)

    def __str__(self) -> str:
        return "D = %.2f" % self.score


class RatioScore(Score):
    """A ratio of two numbers.

    Usually the prediction divided by
    the observation.
    """

    _allowed_types = (float,)

    _description = "The ratio between the prediction and the observation"

    _best = 1.0  # A RatioScore of 1.0 is best

    _worst = np.inf

    observation_schema = {"value": {"units": True, "required": True}}

    def _check_score(self, score):
        if score < 0.0:
            raise errors.InvalidScoreError(
                (
                    "RatioScore was initialized with "
                    "a score of %f, but a RatioScore "
                    "must be non-negative."
                )
                % score
            )

    @classmethod
    def compute(cls, observation: dict, prediction: dict, key=None) -> "RatioScore":
        """Compute a ratio from an observation and a prediction.

        Returns:
            RatioScore: A RatioScore of ratio from an observation and a prediction.
        """
        assert isinstance(observation, (dict, float, int, pq.Quantity))
        assert isinstance(prediction, (dict, float, int, pq.Quantity))

        obs, pred = cls.extract_means_or_values(observation, prediction, key=key)
        value = pred / obs
        value = utils.assert_dimensionless(value)
        return cls(value)

    @property
    def norm_score(self) -> float:
        """Return 1.0 for a ratio of 1, falling to 0.0 for extremely small or large values.

        Returns:
            float: The value of the norm score.
        """
        score = math.log10(self.score)
        cdf = (1.0 + math.erf(score / math.sqrt(2.0))) / 2.0
        return 1 - 2 * math.fabs(0.5 - cdf)

    def __str__(self):
        return 'Ratio = %.2f' % self.score
    
    
class RelativeDifferenceScore(Score):
    """A relative difference between prediction and observation.
    
    The absolute value of the difference between the prediction and the
    observation is divided by a reference value with the same units. This
    reference scale should be chosen for each test such that normalization
    produces directly comparable scores across tests. For example, if 5 volts
    represents a medium size difference for TestA, and 10 seconds represents a
    medium size difference for TestB, then 5 volts and 10 seconds should be
    used for this reference scale in TestA and TestB, respectively. The
    attribute `scale` can be passed to the compute method or set for the whole
    class in advance. Otherwise, a scale of 1 (in the units of the
    observation and prediction) will be used.
    """

    _allowed_types = (float,)

    _description = ('The relative difference between the prediction and the observation')

    _best = 0.0  # A RelativeDifferenceScore of 0.0 is best

    _worst = np.inf
    
    scale = None

    def _check_score(self, score):
        if score < 0.0:
            raise errors.InvalidScoreError(("RelativeDifferenceScore was initialized with "
                                            "a score of %f, but a RelativeDifferenceScore "
                                            "must be non-negative.") % score)

    @classmethod
    def compute(cls, observation: Union[dict, float, int, pq.Quantity],
                     prediction: Union[dict, float, int, pq.Quantity],
                     key=None,
                     scale: Union[float, int, pq.Quantity, None] = None) -> 'RelativeDifferenceScore':
        """Compute the relative difference between the observation and a prediction.

        Returns:
            RelativeDifferenceScore: A relative difference between an observation and a prediction.
        """
        assert isinstance(observation, (dict, float, int, pq.Quantity))
        assert isinstance(prediction, (dict, float, int, pq.Quantity))
        
        obs, pred = cls.extract_means_or_values(observation, prediction,
                                                key=key)
        
        scale = scale or cls.scale or (obs/float(obs))
        assert type(obs) is type(scale)
        assert type(obs) is type(pred)
        if isinstance(obs, pq.Quantity):
            assert obs.units == pred.units, \
                "Prediction must have the same units as the observation"
            assert obs.units == scale.units, \
                "RelativeDifferenceScore.Scale must have the same units as the observation"
        assert scale > 0, \
            "RelativeDifferenceScore.scale must be positive (not %g)" % scale
        value = np.abs(pred - obs) / scale
        value = utils.assert_dimensionless(value)
        return RelativeDifferenceScore(value)

    @property
    def norm_score(self) -> float:
        """Return 1.0 for a ratio of 0.0, falling to 0.0 for extremely large values.

        Returns:
            float: The value of the norm score.
        """
        x = self.score
        return 1 / (1+x)

    def __str__(self):
        return 'Relative Difference = %.2f' % self.score
      

class RelativeDifferenceScore(Score):
    """A relative difference between prediction and observation.

    The absolute value of the difference between the prediction and the
    observation is divided by a reference value with the same units. This
    reference scale should be chosen for each test such that normalization
    produces directly comparable scores across tests. For example, if 5 volts
    represents a medium size difference for TestA, and 10 seconds represents a
    medium size difference for TestB, then 5 volts and 10 seconds should be
    used for this reference scale in TestA and TestB, respectively. The
    attribute `scale` can be passed to the compute method or set for the whole
    class in advance. Otherwise, a scale of 1 (in the units of the
    observation and prediction) will be used.
    """

    _allowed_types = (float,)

    _description = "The relative difference between the prediction and the observation"

    _best = 0.0  # A RelativeDifferenceScore of 0.0 is best

    _worst = np.inf

    scale = None

    def _check_score(self, score):
        if score < 0.0:
            raise errors.InvalidScoreError(
                (
                    "RelativeDifferenceScore was initialized with "
                    "a score of %f, but a RelativeDifferenceScore "
                    "must be non-negative."
                )
                % score
            )

    @classmethod
    def compute(
        cls,
        observation: Union[dict, float, int, pq.Quantity],
        prediction: Union[dict, float, int, pq.Quantity],
        key=None,
        scale: Union[float, int, pq.Quantity, None] = None,
    ) -> "RelativeDifferenceScore":
        """Compute the relative difference between the observation and a prediction.

        Returns:
            RelativeDifferenceScore: A relative difference between an observation and a prediction.
        """
        assert isinstance(observation, (dict, float, int, pq.Quantity))
        assert isinstance(prediction, (dict, float, int, pq.Quantity))

        obs, pred = cls.extract_means_or_values(observation, prediction, key=key)

        scale = scale or cls.scale or (obs / float(obs))
        assert type(obs) is type(scale)
        assert type(obs) is type(pred)
        if isinstance(obs, pq.Quantity):
            assert (
                obs.units == pred.units
            ), "Prediction must have the same units as the observation"
            assert (
                obs.units == scale.units
            ), "RelativeDifferenceScore.Scale must have the same units as the observation"
        assert scale > 0, (
            "RelativeDifferenceScore.scale must be positive (not %g)" % scale
        )
        value = np.abs(pred - obs) / scale
        value = utils.assert_dimensionless(value)
        return cls(value)

    @property
    def norm_score(self) -> float:
        """Return 1.0 for a ratio of 0.0, falling to 0.0 for extremely large values.

        Returns:
            float: The value of the norm score.
        """
        x = self.score
        return 1 / (1 + x)

    def __str__(self):
        return "Relative Difference = %.2f" % self.score


class PercentScore(Score):
    """A percent score.

    A float in the range [0, 100.0] where higher is better.
    """

    _description = (
        "100.0 is considered perfect agreement between the "
        "observation and the prediction. 0.0 is the worst possible"
        " agreement"
    )

    _best = 100.0

    _worst = 0.0

    def _check_score(self, score):
        if not (0.0 <= score <= 100.0):
            raise errors.InvalidScoreError(
                ("Score of %f must be in " "range 0.0-100.0" % score)
            )

    @property
    def norm_score(self) -> float:
        """Return 1.0 for a percent score of 100, and 0.0 for 0.

        Returns:
            float: 1.0 if the percent score is 100, else 0.0.
        """
        return float(self.score) / 100

    def __str__(self) -> str:
        return "%.1f%%" % self.score


class FloatScore(Score):
    """A float score.

    A float with any value.
    """

    _allowed_types = (
        float,
        pq.Quantity,
    )

    # The best value is indeterminate without more context.
    # But some float value must be supplied to use methods like Test.ace().
    _best = 0.0

    # The best value is indeterminate without more context.
    _worst = 0.0

    def _check_score(self, score):
        if isinstance(score, pq.Quantity) and score.size != 1:
            raise errors.InvalidScoreError("Score must have size 1.")

    _description = (
        "There is no canonical mapping between this score type and"
        " a measure of agreement between the observation and the "
        "prediction"
    )

    @classmethod
    def compute_ssd(cls, observation: dict, prediction: dict) -> Score:
        """Compute sum-squared diff between observation and prediction.

        Args:
            observation (dict): The observation to be used for computing the sum-squared diff.
            prediction (dict): The prediction to be used for computing the sum-squared diff.

        Returns:
            Score: The sum-squared diff between observation and prediction.
        """
        # The sum of the squared differences.
        value = ((observation - prediction) ** 2).sum()
        score = cls(value)
        return score

    def __str__(self) -> str:
        return "%.3g" % self.score


class RandomScore(FloatScore):
    """A random score in [0,1].

    This has no scientific value and should only be used for debugging
    purposes. For example, one might assign a random score under some error
    condition to move forward with an application that requires a numeric
    score, and use the presence of a RandomScore in the output as an
    indication of an internal error.
    """

    _allowed_types = (float,)

    _description = (
        "There is a random number in [0,1] and has no relation to "
        "the prediction or the observation"
    )

    def __str__(self) -> str:
        return "%.3g" % self.score


class CorrelationScore(Score):
    """A correlation score.
    A float in the range [-1.0, 1.0] representing the correlation coefficient.
    """

    _description = (
        "A correlation of -1.0 shows a perfect negative correlation,"
        "while a correlation of 1.0 shows a perfect positive correlation."
        "A correlation of 0.0 shows no linear relationship between the movement of the two variables"
    )

    _best = 1.0

    _worst = -1.0

    def _check_score(self, score):
        if not (-1.0 <= score <= 1.0):
            raise errors.InvalidScoreError(
                ("Score of %.3g must be in " "range [-1.0, 1.0]" % score)
            )

    @classmethod
    def compute(cls, observation, prediction):
        """Compute whether the observation equals the prediction."""
        return cls(float(np.corrcoef(observation, prediction)[0, 1]))

    def __str__(self):
        return "%.3g" % self.score<|MERGE_RESOLUTION|>--- conflicted
+++ resolved
@@ -8,11 +8,7 @@
 
 import numpy as np
 import quantities as pq
-<<<<<<< HEAD
 from typing import Union
-=======
-
->>>>>>> 5ed7579b
 from sciunit import errors, utils
 
 from .base import Score
