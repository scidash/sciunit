--- conflicted
+++ resolved
@@ -298,11 +298,7 @@
     _description = ('There is a random number in [0,1] and has no relation to '
                     'the prediction or the observation')
 
-<<<<<<< HEAD
-    def __str__(self) -> str:
-        return '%.3g' % self.score
-=======
-    def __str__(self):
+    def __str__(self) -> str:
         return '%.3g' % self.score
 
     
@@ -330,5 +326,4 @@
 
     def __str__(self):
         return '%.3g' % self.score
-    
->>>>>>> ca7bd069
+    