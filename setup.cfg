[metadata]
name = sciunit
<<<<<<< HEAD
version = 0.2.7
=======
version = 0.2.6
>>>>>>> 216a4aab
description = A test-driven framework for formally validating scientific models against data.
long_description = file: README.md
long_description_content_type = text/markdown
url = http://sciunit.scidash.org

author = Rick Gerkin
author_email = rgerkin@asu.edu
license = MIT
classifiers =
    License :: OSI Approved :: MIT License
    Programming Language :: Python :: 3
    Programming Language :: Python :: 3.6
    Programming Language :: Python :: 3.7
    Programming Language :: Python :: 3.8
    Programming Language :: Python :: 3.9


[options]
zip_safe = False
packages = find:
python_requires = >=3.6
install_requires =
  bs4
  cerberus>=1.2
  deepdiff
  gitpython
  importlib-metadata<4.0
  ipykernel
  ipython
  jsonpickle
  lxml
  matplotlib
  nbconvert
  nbformat
  pandas>=0.18
  quantities>=0.13.0

[options.entry_points]
console_scripts = sciunit=sciunit.__main__:main<|MERGE_RESOLUTION|>--- conflicted
+++ resolved
@@ -1,10 +1,6 @@
 [metadata]
 name = sciunit
-<<<<<<< HEAD
 version = 0.2.7
-=======
-version = 0.2.6
->>>>>>> 216a4aab
 description = A test-driven framework for formally validating scientific models against data.
 long_description = file: README.md
 long_description_content_type = text/markdown
@@ -16,7 +12,6 @@
 classifiers =
     License :: OSI Approved :: MIT License
     Programming Language :: Python :: 3
-    Programming Language :: Python :: 3.6
     Programming Language :: Python :: 3.7
     Programming Language :: Python :: 3.8
     Programming Language :: Python :: 3.9
@@ -25,7 +20,7 @@
 [options]
 zip_safe = False
 packages = find:
-python_requires = >=3.6
+python_requires = >=3.7
 install_requires =
   bs4
   cerberus>=1.2
